[build-system]
requires = ["setuptools", "setuptools-scm"]
build-backend = "setuptools.build_meta"

[project]
name = "bigbang-py"
version = "0.4.4"
authors = [
  { name="BigBang Team", email="bigbang-dev@data-activism.net" },
]
description = "BigBang is a toolkit for studying communications data from collaborative projects. It currently supports analyzing mailing lists from Sourceforge, Mailman, ListServ, or .mbox files."
readme = "README.md"
license = { file="LICENSE" }
requires-python = ">=3.7"
classifiers = [
    "Programming Language :: Python :: 3",
    "License :: OSI Approved :: MIT License",
    "Operating System :: OS Independent",
]
dependencies = [
    "numpy",
    "networkx",
    "requests",
    "pandas",
    "beautifulsoup4",
    "chardet",
    "html2text",
    "python-dateutil",
    "pytz",
    "tqdm",
    "pyyaml",
    "certifi",
    "levenshtein",
    "ietfdata",
    "python-docx",
    "GitPython",
    "nbformat",
    "nbconvert",
    "validator-collection",
    "markdown",
<<<<<<< HEAD
    "spacy",
    "transformers[torch]",
    "contractions",
    "email_reply_parser"
=======
    "notebook",
    "click"
>>>>>>> 7ee437e1
]

[project.optional-dependencies]
test = ['pytest', 'coverage', 'testfixtures']
dev = ['bigbang-py[test]', 'black', 'isort', 'pre-commit']

[project.urls]
"Homepage" = "https://github.com/datactive/bigbang"
"Bug Tracker" = "https://github.com/datactive/bigbang/issues"

[project.scripts]
bigbang = "bigbang:main_cli"

[tool.isort]
profile = "black"
multi_line_output = 3
line_length = 88
include_trailing_comma = "True"
known_third_party = "celery,django,environ,pyquery,pytz,redis,requests,rest_framework"

[tool.ruff]
ignore = ['F401', 'E501', 'E731', 'F403', 'F821', 'F541', 'E402', 'F405']

[tool.setuptools]
py-modules = []

[tool.setuptools.packages.find]
include = ["bigbang*"]<|MERGE_RESOLUTION|>--- conflicted
+++ resolved
@@ -38,15 +38,12 @@
     "nbconvert",
     "validator-collection",
     "markdown",
-<<<<<<< HEAD
     "spacy",
     "transformers[torch]",
     "contractions",
-    "email_reply_parser"
-=======
+    "email_reply_parser",
     "notebook",
     "click"
->>>>>>> 7ee437e1
 ]
 
 [project.optional-dependencies]
