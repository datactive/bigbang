--- conflicted
+++ resolved
@@ -22,12 +22,8 @@
 
 ```bash
 git clone https://github.com/nllz/bigbang.git
-<<<<<<< HEAD
-conda create -n bigbang python=2.7
-=======
->>>>>>> 76ecb8bc
 cd bigbang
-conda create -f bigbang environment.yaml
+conda create -n bigbang -f environment.yaml
 source activate bigbang
 ```
 
