{
 "cells": [
  {
   "cell_type": "code",
   "execution_count": 1,
   "id": "pending-sailing",
   "metadata": {
    "scrolled": true
   },
   "outputs": [],
   "source": [
    "from bigbang.archive import Archive\n",
    "import bigbang.analysis.utils as utils\n",
    "import matplotlib.pyplot as plt\n",
    "import pandas as pd\n",
    "import re"
   ]
  },
  {
   "cell_type": "markdown",
   "id": "conservative-salad",
   "metadata": {},
   "source": [
    "## Preparing the data\n",
    "\n",
    "Open a mailing list archive."
   ]
  },
  {
   "cell_type": "code",
   "execution_count": 2,
   "id": "mineral-volume",
   "metadata": {},
   "outputs": [
    {
     "name": "stderr",
     "output_type": "stream",
     "text": [
      "/home/sb/projects/bigbang/bigbang/mailman.py:141: UserWarning: No mailing list name found at httpbisa\n",
      "  warnings.warn(\"No mailing list name found at %s\" % url)\n"
     ]
    }
   ],
   "source": [
    "arx = Archive(\"httpbisa\",mbox=True)"
   ]
  },
  {
   "cell_type": "markdown",
   "id": "bulgarian-documentation",
   "metadata": {},
   "source": [
    "We will need to extract email addresses and email domains from the `From` field of the emails."
   ]
  },
  {
   "cell_type": "code",
   "execution_count": 3,
   "id": "acceptable-permit",
   "metadata": {},
   "outputs": [
    {
     "data": {
      "text/plain": [
       "'w3.org'"
      ]
     },
     "execution_count": 3,
     "metadata": {},
     "output_type": "execute_result"
    }
   ],
   "source": [
    "email_regex = r'[a-zA-Z0-9_.+-]+@[a-zA-Z0-9-]+\\.[a-zA-Z0-9-.]+'\n",
    "domain_regex = r'[@]([a-zA-Z0-9-]+\\.[a-zA-Z0-9-.]+)$'\n",
    "\n",
    "email = re.search(email_regex, \"Gerald Oskoboiny <gerald@w3.org>\")[0]\n",
    "re.search(domain_regex, email)[1]"
   ]
  },
  {
   "cell_type": "markdown",
   "id": "confident-division",
   "metadata": {},
   "source": [
    "We can break down all the emails sent to the mailing list by domain."
   ]
  },
  {
   "cell_type": "code",
   "execution_count": 4,
   "id": "regional-happening",
   "metadata": {},
   "outputs": [
    {
     "data": {
      "text/plain": [
       "gmail.com              6709\n",
       "mnot.net               4372\n",
       "gmx.de                 3724\n",
       "1wt.eu                 1549\n",
       "phk.freebsd.dk         1242\n",
       "treenet.co.nz          1028\n",
       "qbik.com                854\n",
       "ietf.org                814\n",
       "google.com              792\n",
       "henriknordstrom.net     790\n",
       "gbiv.com                727\n",
       "chromium.org            714\n",
       "microsoft.com           647\n",
       "intalio.com             420\n",
       "apple.com               417\n",
       "Name: From, dtype: int64"
      ]
     },
     "execution_count": 4,
     "metadata": {},
     "output_type": "execute_result"
    }
   ],
   "source": [
    "arx.data['From'].apply(utils.extract_domain).value_counts().head(15)"
   ]
  },
  {
   "cell_type": "markdown",
   "id": "cleared-province",
   "metadata": {},
   "source": [
    "We can see that there are some generic email domains (gmail.com), some personal email domains (mnot.net), and some corporate email domains (google.com, apple.com). If we are interested in organizations, we need to identify domains that represent collections of people representing a single organization. How can we find that out?"
   ]
  },
  {
   "cell_type": "markdown",
   "id": "mounted-auction",
   "metadata": {},
   "source": [
    "## Defining Domain Entropy"
   ]
  },
  {
   "cell_type": "code",
   "execution_count": 5,
   "id": "charitable-factor",
   "metadata": {},
   "outputs": [],
   "source": [
    "froms = arx.get_personal_headers()"
   ]
  },
  {
   "cell_type": "code",
   "execution_count": 6,
   "id": "convinced-piano",
   "metadata": {},
   "outputs": [
    {
     "data": {
      "text/html": [
       "<div>\n",
       "<style scoped>\n",
       "    .dataframe tbody tr th:only-of-type {\n",
       "        vertical-align: middle;\n",
       "    }\n",
       "\n",
       "    .dataframe tbody tr th {\n",
       "        vertical-align: top;\n",
       "    }\n",
       "\n",
       "    .dataframe thead th {\n",
       "        text-align: right;\n",
       "    }\n",
       "</style>\n",
       "<table border=\"1\" class=\"dataframe\">\n",
       "  <thead>\n",
       "    <tr style=\"text-align: right;\">\n",
       "      <th></th>\n",
       "      <th>From</th>\n",
       "      <th>email</th>\n",
       "      <th>domain</th>\n",
       "    </tr>\n",
       "    <tr>\n",
       "      <th>Message-ID</th>\n",
       "      <th></th>\n",
       "      <th></th>\n",
       "      <th></th>\n",
       "    </tr>\n",
       "  </thead>\n",
       "  <tbody>\n",
       "    <tr>\n",
       "      <th>&lt;20020412162821.GA21015@w3.org&gt;</th>\n",
       "      <td>Gerald Oskoboiny &lt;gerald@w3.org&gt;</td>\n",
       "      <td>gerald@w3.org</td>\n",
       "      <td>w3.org</td>\n",
       "    </tr>\n",
       "    <tr>\n",
       "      <th>&lt;009901c1e5b5$07513b90$71432099@larrypad&gt;</th>\n",
       "      <td>\"Larry Masinter\" &lt;LMM@acm.org&gt;</td>\n",
       "      <td>lmm@acm.org</td>\n",
       "      <td>acm.org</td>\n",
       "    </tr>\n",
       "    <tr>\n",
       "      <th>&lt;20020423124259.Y20848@www.markbaker.ca&gt;</th>\n",
       "      <td>Mark Baker &lt;distobj@acm.org&gt;</td>\n",
       "      <td>distobj@acm.org</td>\n",
       "      <td>acm.org</td>\n",
       "    </tr>\n",
       "    <tr>\n",
       "      <th>&lt;82ofg99bld.fsf@dhcp74.ma.virata.com&gt;</th>\n",
       "      <td>Scott Lawrence &lt;lawrence@world.std.com&gt;</td>\n",
       "      <td>lawrence@world.std.com</td>\n",
       "      <td>world.std.com</td>\n",
       "    </tr>\n",
       "    <tr>\n",
       "      <th>&lt;62E4D97E-57BF-11D6-87D7-000393753936@apache.org&gt;</th>\n",
       "      <td>\"Roy T. Fielding\" &lt;fielding@apache.org&gt;</td>\n",
       "      <td>fielding@apache.org</td>\n",
       "      <td>apache.org</td>\n",
       "    </tr>\n",
       "    <tr>\n",
       "      <th>&lt;79107D208BA38C45A4E45F62673A434D07371BCD@red-msg-07.redmond.corp.microsoft.com&gt;</th>\n",
       "      <td>\"Henrik Frystyk Nielsen\" &lt;henrikn@microsoft.com&gt;</td>\n",
       "      <td>henrikn@microsoft.com</td>\n",
       "      <td>microsoft.com</td>\n",
       "    </tr>\n",
       "    <tr>\n",
       "      <th>&lt;002001c1ebe3$98411470$77432099@larrypad&gt;</th>\n",
       "      <td>\"Larry Masinter\" &lt;LMM@acm.org&gt;</td>\n",
       "      <td>lmm@acm.org</td>\n",
       "      <td>acm.org</td>\n",
       "    </tr>\n",
       "    <tr>\n",
       "      <th>&lt;F71FB682-57E1-11D6-87D7-000393753936@apache.org&gt;</th>\n",
       "      <td>\"Roy T. Fielding\" &lt;fielding@apache.org&gt;</td>\n",
       "      <td>fielding@apache.org</td>\n",
       "      <td>apache.org</td>\n",
       "    </tr>\n",
       "    <tr>\n",
       "      <th>&lt;20020424213946.D20848@www.markbaker.ca&gt;</th>\n",
       "      <td>Mark Baker &lt;distobj@acm.org&gt;</td>\n",
       "      <td>distobj@acm.org</td>\n",
       "      <td>acm.org</td>\n",
       "    </tr>\n",
       "    <tr>\n",
       "      <th>&lt;200205101801.OAA18818@eastmail2.East.Sun.COM&gt;</th>\n",
       "      <td>Bob Scheifler - SMI Software Development &lt;rws@...</td>\n",
       "      <td>rws@east.sun.com</td>\n",
       "      <td>east.sun.com</td>\n",
       "    </tr>\n",
       "  </tbody>\n",
       "</table>\n",
       "</div>"
      ],
      "text/plain": [
       "                                                                                                 From  \\\n",
       "Message-ID                                                                                              \n",
       "<20020412162821.GA21015@w3.org>                                      Gerald Oskoboiny <gerald@w3.org>   \n",
       "<009901c1e5b5$07513b90$71432099@larrypad>                              \"Larry Masinter\" <LMM@acm.org>   \n",
       "<20020423124259.Y20848@www.markbaker.ca>                                 Mark Baker <distobj@acm.org>   \n",
       "<82ofg99bld.fsf@dhcp74.ma.virata.com>                         Scott Lawrence <lawrence@world.std.com>   \n",
       "<62E4D97E-57BF-11D6-87D7-000393753936@apache.org>             \"Roy T. Fielding\" <fielding@apache.org>   \n",
       "<79107D208BA38C45A4E45F62673A434D07371BCD@red-m...   \"Henrik Frystyk Nielsen\" <henrikn@microsoft.com>   \n",
       "<002001c1ebe3$98411470$77432099@larrypad>                              \"Larry Masinter\" <LMM@acm.org>   \n",
       "<F71FB682-57E1-11D6-87D7-000393753936@apache.org>             \"Roy T. Fielding\" <fielding@apache.org>   \n",
       "<20020424213946.D20848@www.markbaker.ca>                                 Mark Baker <distobj@acm.org>   \n",
       "<200205101801.OAA18818@eastmail2.East.Sun.COM>      Bob Scheifler - SMI Software Development <rws@...   \n",
       "\n",
       "                                                                     email  \\\n",
       "Message-ID                                                                   \n",
       "<20020412162821.GA21015@w3.org>                              gerald@w3.org   \n",
       "<009901c1e5b5$07513b90$71432099@larrypad>                      lmm@acm.org   \n",
       "<20020423124259.Y20848@www.markbaker.ca>                   distobj@acm.org   \n",
       "<82ofg99bld.fsf@dhcp74.ma.virata.com>               lawrence@world.std.com   \n",
       "<62E4D97E-57BF-11D6-87D7-000393753936@apache.org>      fielding@apache.org   \n",
       "<79107D208BA38C45A4E45F62673A434D07371BCD@red-m...   henrikn@microsoft.com   \n",
       "<002001c1ebe3$98411470$77432099@larrypad>                      lmm@acm.org   \n",
       "<F71FB682-57E1-11D6-87D7-000393753936@apache.org>      fielding@apache.org   \n",
       "<20020424213946.D20848@www.markbaker.ca>                   distobj@acm.org   \n",
       "<200205101801.OAA18818@eastmail2.East.Sun.COM>            rws@east.sun.com   \n",
       "\n",
       "                                                           domain  \n",
       "Message-ID                                                         \n",
       "<20020412162821.GA21015@w3.org>                            w3.org  \n",
       "<009901c1e5b5$07513b90$71432099@larrypad>                 acm.org  \n",
       "<20020423124259.Y20848@www.markbaker.ca>                  acm.org  \n",
       "<82ofg99bld.fsf@dhcp74.ma.virata.com>               world.std.com  \n",
       "<62E4D97E-57BF-11D6-87D7-000393753936@apache.org>      apache.org  \n",
       "<79107D208BA38C45A4E45F62673A434D07371BCD@red-m...  microsoft.com  \n",
       "<002001c1ebe3$98411470$77432099@larrypad>                 acm.org  \n",
       "<F71FB682-57E1-11D6-87D7-000393753936@apache.org>      apache.org  \n",
       "<20020424213946.D20848@www.markbaker.ca>                  acm.org  \n",
       "<200205101801.OAA18818@eastmail2.East.Sun.COM>       east.sun.com  "
      ]
     },
     "execution_count": 6,
     "metadata": {},
     "output_type": "execute_result"
    }
   ],
   "source": [
    "froms.head(10)"
   ]
  },
  {
   "cell_type": "markdown",
   "id": "suspended-fleece",
   "metadata": {},
   "source": [
    "In order to evaluate the extent to which a domain represents (a) and individual, (b) a set of organized individuals, or (c) a large set of unorganized individuals, we will measure the concentration of the distribution of email addresses per domain.\n",
    "\n",
    "If $n_D$ is the number of messages from domain $D$, and $n_e$ is the number of messages from email address $e$, then we will compute the information entropy of the frequency of $e$ in $D$.\n",
    "\n",
    "$$H(D) = - \\sum_{e \\in D} \\frac{n_e}{n_D} \\log \\frac{n_e}{n_D}$$"
   ]
  },
  {
   "cell_type": "markdown",
   "id": "ahead-input",
   "metadata": {},
   "source": [
    "Using metric, we can now see that Mark Nottingham's personal domain `mnot.net` has lower domain entropy than the company Apple's domain `apple.com`, which has lower domain entropy than the generic personal domain `gmail.com`."
   ]
  },
  {
   "cell_type": "code",
   "execution_count": 7,
   "id": "fewer-worcester",
   "metadata": {},
   "outputs": [
    {
     "data": {
      "text/plain": [
       "0.18370277742404256"
      ]
     },
     "execution_count": 7,
     "metadata": {},
     "output_type": "execute_result"
    }
   ],
   "source": [
    "utils.domain_entropy('mnot.net', froms)"
   ]
  },
  {
   "cell_type": "code",
   "execution_count": 8,
   "id": "plastic-geometry",
   "metadata": {},
   "outputs": [
    {
     "data": {
      "text/plain": [
       "1.2903640226801691"
      ]
     },
     "execution_count": 8,
     "metadata": {},
     "output_type": "execute_result"
    }
   ],
   "source": [
    "utils.domain_entropy('apple.com', froms)"
   ]
  },
  {
   "cell_type": "code",
   "execution_count": 9,
   "id": "indian-miniature",
   "metadata": {},
   "outputs": [
    {
     "data": {
      "text/plain": [
       "3.045345020841495"
      ]
     },
     "execution_count": 9,
     "metadata": {},
     "output_type": "execute_result"
    }
   ],
   "source": [
    "utils.domain_entropy('gmail.com', froms)"
   ]
  },
  {
   "cell_type": "markdown",
   "id": "varying-logistics",
   "metadata": {},
   "source": [
    "## Using the metric"
   ]
  },
  {
   "cell_type": "markdown",
   "id": "sapphire-eating",
   "metadata": {},
   "source": [
    "We can compute the domain entropy for all domains and plot these values."
   ]
  },
  {
   "cell_type": "code",
   "execution_count": 10,
   "id": "educated-small",
   "metadata": {},
   "outputs": [],
   "source": [
    "domains = froms['domain'].unique()"
   ]
  },
  {
   "cell_type": "code",
   "execution_count": 11,
   "id": "final-optics",
   "metadata": {},
   "outputs": [],
   "source": [
    "domain_entropies = pd.Series(index= domains, data = [utils.domain_entropy(dom, froms) for dom in domains])\n",
    "domain_entropies = domain_entropies.sort_values(ascending=False)"
   ]
  },
  {
   "cell_type": "code",
   "execution_count": 12,
   "id": "applicable-prior",
   "metadata": {},
   "outputs": [
    {
     "data": {
      "text/plain": [
       "Text(0.5, 1.0, 'Within Mailing List Domain Entropy')"
      ]
     },
     "execution_count": 12,
     "metadata": {},
     "output_type": "execute_result"
    },
    {
     "data": {
      "image/png": "iVBORw0KGgoAAAANSUhEUgAAAlMAAAHwCAYAAACCIeo1AAAAOXRFWHRTb2Z0d2FyZQBNYXRwbG90bGliIHZlcnNpb24zLjQuMywgaHR0cHM6Ly9tYXRwbG90bGliLm9yZy/MnkTPAAAACXBIWXMAAAsTAAALEwEAmpwYAAB2s0lEQVR4nOzdd5heVb328e9N6AQCCHoCR4wKFmqABAQBAbGAShEQEYEAglgAjweP2GiiIvACgiICBwKKigWkKE1KCKElgRSqSlORIz0khBru94+1hjx5pmRaZiaZ+3Ndc+V5dl17zxz5nbXWvrdsExERERHds1h/NyAiIiJiYZZiKiIiIqIHUkxFRERE9ECKqYiIiIgeSDEVERER0QMppiIiIiJ6IMVURHSbpC0lPdDB+hGSLGnxdtZ/U9I5C66F8yfpHklb189HS/pF/byGpFmShvRxe2ZJekdfnrMvNN7niEVNiqmIeIOkb0i6smnZX9tZ9mnb422/u2H5I5K26+z5bH/f9ue62daxtVDbqWn5KXX5mE62YR3bN7ax/O+2h9qe0532daS2/bh22jPU9kPz2X9rSf/sxDlekTSz/twt6QeShvWk7d3V3n3ujPr7fKEWmi0//9PJfbv0NxnRHSmmIqLRTcDmLb0xkoYDSwAbNi1bs27b3/4C7NPypfaAfQp4sN9aNLCcYHt5YFVgP+B9wARJy/Vvs7plg1potvyc0BsHba/XNKIrUkxFRKOJlOJpZP2+JXAD8EDTsgdt/6uxh0TSz4E1gMvb6DnYS9LfJT0l6VstC5uG1VqGBPdta9t2XA5sIWml+v2jwDTg/xrO8U5J10t6uh7zQkkrNqxvs+eieYhS0o2SvitpQu3puUbSKg3b7yPp0Xqe73S3R6Sec836eQdJ99bzPSbp8FoIXQms1tBLs1pHx7T9ku2JwI7AmyiFFZIWk/Tt2u4nJF3Q0nPVcP37SfqHpGclHSxptKRpkp6T9OPu3Of6e/9NPd/MOgQ4qqv3an7HautvsuG6DpD0d+D6Tt6HgyT9S9Ljkg6v6/5D0mxJb2poz0aSnpS0RHeuJxZOKaYi4g22XwFuB7aqi7YCxgM3Ny1r1Stle2/g78An2ug52AJ4N/BB4EhJ7+2gGV3Z9iXgUuDT9fs+wAVN2wj4AbAa8F7grcDRHRyzI5+hFCJvBpYEWv6jujZwBrAXMBwYBqzezXM0+l/g87V3aV3getsvANsD/2ropflXZw5meyZwLaUgBhhTf7YB3gEMBX7ctNumwFrAHsCpwLeA7YB1gE9J+kDdrqv3eUfg18CKwGVtnLcr2jzWfP4mP1Db+RE6dx+2odyHDwNfl7Sd7f8DbqT0hrbYG/i17Vd7cD2xkEkxFRHNxjG3cNqSUkyNb1o2rovHPMb2i7anAlOBDXppWyjF0z61F+QDwB8aV9r+m+1rbb9s+0ng5Lpdd5xn+y+2XwR+w9zeut2Ay23fXAvSI4HeePHpq8Daklaw/aztO3vhmP8CVq6f9wJOtv2Q7VnAN4BPNw19fbf2bF0DvAD8yvYTth+j/F1sCN26zzfb/lOdk/Zz5v97vrP2hrX8fKQHxwI42vYL9XfZmftwTN1+OnAesGddfj7wWQCVofA9axtiEEkxFRHNbqIMna0MrGr7r8AtlLlUK1N6SLo6X+r/Gj7Ppvx//r2xLbZvpswJ+hZwRf2P4xskvUXSr+sw2fPAL4BV2jhUZ7TXttWAfzS0aTbwdDfP0WhXYAfgUUnjJG3WC8dcHXimfl4NeLRh3aPA4sBbGpb9u+Hzi218Hwrdus/N93JpdTx/aSPbKzb8XN2DY0HD74vO3Yd/NK1vGVq9lFLwvh34EDDD9h3zOXcsYlJMRUSzWynDVAcCEwBsP0/p0TiQMrz0cDv79kZvTHf8AvhvWg/xAXyf0q71bK9A6UVQL5//ceA/W75IWoYyN6lHbE+0vRNlWPEPlN4w6OZ9ljSUMkQ3vi76F/C2hk3WAF5j3oKps/riPndHe/eqcXln7sNbm9b/C8p8NMrv5bOUIb70Sg1CKaYiYh61Z2cS8FXm/kcXyrypr9Jxr9S/KXNO+tpplF6Bttq2PDALmCFpdeBrC+D8vwM+IWlzSUtS5grNr5AYImnphp8lG1dKWlLSXpKG1fk3zwOv19X/Bt6kTsYcSFpK0saUguxZyjAVwK+A/5L09lpofR+4yPZrnTluk764z93Rmb/JztyH70haVtI6lHlzFzWsu4Ay52pHUkwNSimmIqIt4yi9ITc3LBtfl3VUTP0A+Had03L4AmzfPGw/Y/s62231QhwDbATMAP4IXLwAzn8PcAhlEvTjlKLiCeDlDnY7gjJM1vJzfRvb7A08UofNDqbM7cH2/ZQC4KF6r9t7mu9/JM2kDDleAEwGNq+T2AHOpfzH/ybgYcqE/kM6c81tWND3earmzZk6tZP7deZvsjP3YRzwN+A64KQ6hwwA2xMohe6dth8lBh21/b89ERHRXbV34zlgrQ6GRGMhIGkEpcBaoqMeO0nXA7+03a+J/tE/0jMVEdELJH2iDgMtB5wETAce6d9WRV+QNJrSK3fR/LaNRVOKqYiI3rETZVLyvyh5RJ9uZ9gxFiGSzgf+DHyl5njFIJRhvoiIiIgeSM9URERERA+kmIqIiIjogbwtO7pllVVW8YgRI/q7GREREX1m8uTJT9letXl5iqnolhEjRjBp0qT+bkZERESfkdRmjliG+SIiIiJ6IMVURERERA+kmIqIiIjogRRTERERET2QYioiIiKiB1JMRURERPRAiqmIiIiIHkgxFREREdEDKaYiIiIieiDFVEREREQPpJiKiIiI6IEUUxERERE9kGIqIiIiogdSTEVERET0QIqpiIiIiB5IMTVASdpa0hX93Y6IiIjoWIqpiIiIiB5IMdUDkr4j6QFJN0v6laTDJY2UdJukaZIukbRS3ba95aPrsimSTpR0dxvnWU7SuZLukHSXpJ3aac8+9VhTJf28Lhsh6fq6/DpJa9TlYyX9tLbpodoTdq6k+ySNXWA3LSIiYhGzeH83YGElaTSwK7ABsARwJzAZuAA4xPY4SccCRwFf6WD5ecCBtm+VdHw7p/sWcL3t/SWtCNwh6c+2X2hozzrAt4HNbT8laeW66nTgfNvnS9ofOA3Yua5bCdgM2BG4DHg/8DlgoqSRtqe0d/3TH5vBiCP+2LmbFRER0YceOf5jfXq+9Ex13/uBS22/ZHsmcDmwHLCi7XF1m/OBrSQNa2f5isDytm+ty3/Zzrk+DBwhaQpwI7A0sEbTNtsCv7X9FIDtZ+ryzRqO+3Ngi4Z9LrdtYDrwb9vTbb8O3AOMaG6EpIMkTZI0ac7sGe00NSIiYnBJz9TCQcCuth/o5eO+XP99veFzy/dWfxu2zwLOAhg1apQn9XHlHxERMRClmOq+CcDPJP2Ach8/Tik0npW0pe3xwN7AONszJLW1/DlJMyVtavt24NPtnOtq4BBJh9i2pA1t39W0zfXAJZJOtv20pJVr79Qt9bg/B/YCxvfGxWeYLyIiFqS+HqrriRRT3WR7oqTLgGnAvylDZTOAfYEzJS0LPATsV3dpb/kBwNmSXgfG1WM0+y5wKjBN0mLAw8DHJa0GnGN7B9v3SPoeME7SHOAuYAxwCHCepK8BTzacNyIiInqBypSZ6A5JQ23PqgXSTcBBtu/szjHq5yOA4bYPWwDN7VVLDV/Lw/c9tb+bERERi6iB2DMlabLtUc3L0zPVM2dJWpsyIfz8rhZS1cckfYPyu3iU0psUERGD1EAsIqJjKaZ6wPZneuEYFwEXNS+XtDVwuO2P9/QcERERseAkGqEPqMi9joiIWASlZ6qXSPoqsH/9eg7wB8pTeLcDGwM71DlRo4FlgN/ZPqruOxr4ESWn6mXgg03HXo4SvrkuJSD0aNuXttGGfYDDAQPTbO8taQRwLrAKdQK67b/XlPMXgQ2BN9e270PJpbrd9piOrne91YeRaISIiIgUU71C0saUp+Q2pWRC3U55Mm8tYF/bt9XtvmX7GUlDgOskrQ/cTxnm26M+IbgCpchplAT0iBjQMs8nBrMMPfWOLYBLbL9Qn8y7GNgSeLSlkKo+JelOSmzBOsDawLuBx21PBLD9vO3Xmo6fBPSIiIgBKj1TC1Zjz9HbKUNwo20/W4fZlu7kcZKAHhERMUClmOod44Gx9UXFAnahpJwf1LDNCpTiaoaktwDbU3qZHgCGSxpdh/mWp/UwXxLQI2KByRBdRM+kmOoFtu+sPU131EXnAM82bTNV0l2UOVL/oLyOBtuvSNoDOF3SMpRCarumUyQBPSIiYoBKAnp0y6hRozxp0qT+bkZERESfSQJ69KoM80UsXDKUF7Hg5Gm+TpK0Y82J6uvz7i7pPkk3SNpa0uZ93YaIiIhoX4qpTrJ9me3jO7NtLyeeHwAcaHsbYGsgxVRERMQAkmIKkDRC0v2Sxkr6i6QLJW0naYKkv0raRNIYST+u279F0iWSptafzesxHpB0AXA38FZJJ0q6W9L0OskcScMl3SRpSl23ZV2+Z93ubkk/rMuOpORC/a+k3wIHA/9V992y6RqGSDqp7j9N0iF1+Qcl3VWPfa6kperyRyT9oB5rkqSNJF0t6UFJB/fNnY+IBemR4z/2xk9ELDiZMzXXmsDulNeqTAQ+QylkdgS+SXk9TIvTgHG2d6lp5kMpaeJvJJ5L2hUYCWxAeZXLREk31eNebft7dd9l61N5P6S8duZZ4BpJO9s+VtK2lBceT5J0NDDL9klttP8gStDmSNuvSVpZ0tLAWOCDtv9SC70vUJ4MBPi77ZGSTqnbvZ+SfXU3cGY372NERMSgkp6puR5uSgC/riEdfETTttsCPwWwPcd2Sxx4Y+L5FsCv6vp/U14vM5pSqO1XC6P1bM+sy2+0/WRNP78Q2KqL7d8O+FlLenrNmHp3va6/1G3ObzruZfXf6ZT38c20/STwcn1tzTySgB4REdFaeqbmak4Ab0wH7+x9emF+G9i+SdJWwMcoQZ8nA/1VmSQBPSIioodSTHXPddThsoZhvmbjgc9LOh9YmdIj9DVJbwP+afvsOn9pI8oQ32mSVqEM8+1JeUFxs5mUJPW2XFvPd0PLMB8lXX2EpDVt/42Syj6um9c8j0QjRAxsmScV0XcyzNc9hwHbSJoOTKa8sLjZJcA0YCrlVS//Y/v/KE/ktaSh7wH8yPbjwBHADXX7ybYvbeOYlwO7tExAr3ENx9Z15wB/p6SkTwU+Y/slSuL5b2tbXydzoSIiInpVEtCjW5KAHhERg00S0KNXZZgvovdlaC5i4ZRhvgFA0o2SWlW6kv7U1lN1ERERMXCkZ2oAs71Df7ehPeutPow8zRcREZFiaoGQNAK4EriZ8vqXx4CdKLlPZwLLAg8C+9t+tmG/xYBzKU/7fVvSI8Ao209J+gPwVkqo5o9qTEHzedesx18VmEMJIX0IOAHYHjBwnO2LJG0NHAM8B6wH/IaSN3UYsAyws+0H27vGDPNFtC1DdRGDT4b5Fpy1gJ/YXodSsOwKXAB83fb6lMLlqIbtF6eEdf7V9rfbON7+tjcGRgGHSnpTG9tcWM+5AaWIexz4JHOT2LcDTpQ0vG6/AeUVNe+lxCa8y/YmlCcDD2k+eEI7IyIiWksxteA8bHtK/TwZeCewou2WnKfmNPKfAXfb/l47xzu0Rh7cRumhWqtxpaTlgdVtXwJg+yXbs2k/iR1gou3Hbb9M6Sm7pi5vK/Ud22fZHmV71JBlh3XqJkRERCzqMsy34DQmis8BVpzP9rdQsqv+X82HekMdktsO2Mz2bEk3Uob7erON3U19jxj0MrQXMbilZ6rvzACelbRl/d6cRv6/wJ+A30hqLmSGAc/WQuo9wPuaD17f8fdPSTsDSFpK0rKUJPY9JA2RtCqlN+yOXryuiIiIQS3FVN/alzJnaRplHtOxjSttnwzcBfy8TkZvcRWwuKT7gOMpQ30ASDqnIVZhb8pw4DRKT9d/0H4Se0RERPSCJKBHtyQBPSIiBpskoEevSjRCDHaZJxURLTLMFxEREdED6Zka4CQtbvu1/m5HsySgR0REFCmmepmkrwL716/nAH+gTCCfDGwE3APsU5/M2xg4GRgKPAWMsf14jT6YQs2IkvQX4NvAksDTwF41M6r53F8HPkuJNrjS9hGSRtJG6no9x13AlsBywD7ANyhp6Be1Exz6hgzzxWCSIb2I6EiG+XpRLY72AzalxBccCKxEeY3MGbbfCzwPfFHSEsDpwG412fxcoDGwc8kakPn/KK+leZ/tDYFfA//Txrm3p7yyZtOagH5CXdVR6vordSLdmcClwJeAdYExbSWsJwE9IiKitfRM9a4tgEtsvwAg6WJKz88/bE+o2/wCOJTSW7UucK0kgCGU17+0uKjh838CF9XXwCwJPNzGubcDzqup59h+RtIwWqeu/7Zhn8vqv9OBe2w/Xtv9ECVl/enGE9T3AZ4FsNTwtfIYaEREBCmm+kpz4WFAlAJms3b2eaHh8+nAybYvq2noR/dSuxoTz5vT0PO3EYucDNdFxIKQYb7eNR7YWdKykpYDdqnL1pDUUjR9hjJs9wCwastySUtIWqed4w4DHquf921nm2uB/WrqOZJWtj2/1PWIiIjooRRTvcj2ncBYyutabqdMQH+WUjh9qSaYrwT81PYrwG7AD+sLjKcAm7dz6KOB30qaTJmoDoCkUZLOqee+ijJsN0nSFODwulmHqesRERHRM0lAX8AkjQCusL1uf7elNyUBPSIiBpskoA8Akg4GZtu+oL/b0lOJRoiFReZJRcSClmJqAbP9COWpPWyf2b+tiYiIiN6WYmoBkrQPZe6SgWmU0MxZtk+SdChwMPAacK/tT0saSnlyb1Td5xjbv5e0J/BNyhOAf7T99TbONRr4ESWA82Xgg8CrwE/r8V4Dvmr7BkljgJ3rtmsBJ1EiF/au++5g+5mOri0J6BEREUWKqQWkPpn3bWBz209JWpmSL9XiCODttl+WtGJd9h1ghu316jFWkrQa8ENgY8pk9msk7Wz7Dw3nWpKSS7WH7YmSVgBeBA4DbHs9Se+p+76r7rYusCGwNPA3SrDnhpJOoaShn9rR9WWYL/pThu4iYiDJ03wLzrbAb20/BSVEs2n9NOBCSZ+l9BpBCd78ScsGtp8FRgM32n6yvqPvQmCrpmO9G3jc9sS63/N12y0oIaHYvh94FGgppm6wPdP2k8AM4PK6fDowoq0LSgJ6REREa+mZ6j8foxRFnwC+JWm9Pj5/c0hnY4Bnm38XjQnoo0aNcob5IiIiUkwtSNcDl0g62fbTdZgPAEmLAW+t85duBj5NednxtZT3432lbrcSJbPqNEmrUIb59qTMq2r0ADBc0ug6zLc8ZZhvPLAXcH0d3lujbrtRTy8uw3zRVzKkFxEDXYb5FhDb91BeXDyuhnKe3LB6CPALSdOBu4DTbD8HHAesJOnuus829X15RwA3AFOBybYvBZD0J0mr1QDQPYDT637XUuZCnQEsVs9zETDGdmOPVERERPRQQjujW5YavpaH73tqfzcjBoH0TEXEQNFeaGd6piIiIiJ6IMVUA0lHSzp8/lt26lg3ShpVP+8u6T5JN0jaWtIVvXGOiIiI6H8ppvrGAcCBtrfp6o6S8pBARETEADao/0PdTkJ5y7qRwJnAsnX5/raflXQjcLjtSfUJu0m2R0haBjgP2AC4H1imHudISt7T/0q6DPhjwzk2oaSWL015+m4/2w/UhPJPUp7wGyJpB8oTfOsCSwBHt0xC7+h6bO9dX7R8LrAK8GQ9x98lja3n3BB4M7A/JaxzM+B222M6undJQI+IiCgGbTHViYTyC4BDbI+TdCxwFDWyoB1foLzE+L2S1gfuBLB9rKRtmVuAbd2wz/3AlrZfk7Qd8H1g17puI2B9289I+j5wve39a1r6HZL+bPuF+VwPlCLsfNvnS9ofOI3yKhmAlSjF047AZcD7gc8BEyWNtD2lvYtNNEL0lkwwj4iF3WAe5ms3oVzSMGBF2+PqovNpnTrebCvmpo1Po/R0zc8w4LeS7gZOAdZpWHdtQ5s+DBwhaQpwI6Una41OXs9mwC/r559TeslaXO7yOOd04N+2p9t+HbiHNlLQk4AeERHR2qDtmeqB15hbhC7dw2N9l/Jal13qcNyNDeteaPgsYFfbD/TwfM0aU8+bE9Fb/W0kAT0iIqK1wVxMtZtQbnuGpGclbWl7PLA30NJL9QjlpcN3ALs1HO8m4DOUtPF1gfU70YZhwGP185gOtrsaOETSIbYtaUPbd83vemrv1C2UhPWfU9LQx3eiXfOVYb7oDRnii4hFwaAd5ptPQjnAvsCJkqYBI4Fj6/KTgC9IuosyqbvFT4Ghku6r207uRDNOAH5Qj9VRYftdysTzaZLuqd+RtJqkP83neg4B9qvXsTdwWCfaFREREZ2UBPTollGjRnnSpEn93YyIiIg+014C+mAe5oseyDBfdEeG9SJiUTRoh/kkrSjpi53YblYntjm0Jpxf2M223NKd/SIiIqL/DdpiClgRmG8x1UlfBD5ke6/u7Gx7815qR0RERPSxwVxMHQ+8U9IUSSdK+pqkiZKmSTqmrR3a2kbSmcA7gCsl/ZeklSX9oW5zWw3wbHnv37n1nX0PSTq04bizGj5/XdJ0SVMlHV+XHVjPO1XS7yUt20bbhkg6SdLd9dyH1OUflHRXPea5kpaqyx+R9IN6/ZMkbSTpakkPSjq41+5yBGV4L0N8EbGoGszF1BHAg7ZHAtcCawGbUJ7c21jSPCGdkj7c1ja2Dwb+BWxj+xTgGOAu2+sD36Qkqbd4D/CReoyjJC3RdI7tgZ2ATW1vQHnaD+Bi26Prsvso7/prdhAlaHNkPfeFkpYGxgJ72F6PMkfuCw37/L1e//i63W7A++o1RERERCcM5mKq0Yfrz12U18C8h1I4dXUbKAnjPwewfT3wJkkr1HV/tP1yTSl/AnhL077bAefZnl33b0kxX1fSeEnTKVlR69DadsDPbL/WsO+7gYdt/6Vu05zkfln9dzrlfXwzbT8JvFxfWzOPJKBHRES0lqf5CgE/sP2zHm4zP40p43Po/P0fC+xse2p9CfLWPWhDW+1JAnpEREQ3DeZiaiawfP18NfBdSRfaniVpdeBV2080bN+ZbaAMme1Vt90aeMr285I606ZrgSPrOWY3pJgvDzxehwX3Ym5qevO+n5d0Q31x8srAA8AISWva/hvzJrn3SKIRoisyXyoiFmWDdpjP9tPAhPqS4Q9RXgZ8ax1K+x1zC62W7a+Z3zbV0ZT5VNMok9z37UKbrqIMvU2qLzU+vK76DnA7MAG4v2V7STtKaklmPwf4OyUlfSrwGdsvAftRXqY8ndLjdGZn2xMRERHzlwT06JYkoEdExGCTBPToVRnmixYZwouIwW7QDvN1l6QRdWiwP9vwp7aetouIiIi+l56phZDtHfq7DREREVGkZ6p7hkg6W9I9kq6RtExNNh8FIGkVSY/UzyNqRtSd9Wfzuvwnknasny+RdG79vL+k79XPn5V0R00p/5mkIXX5I5JWaW6UpNGSbqlJ6XdIWl7S0pLOqwnod0napm47pia1X1uP92VJX63b3FafBoxoV1LNIyKKFFPdsxbwE9vrAM8Bu3aw7ROU9/ZtBOwBnFaXjwe2rJ9XB9aun7cEbpL03rr9+2tK+RxKLEKbJC0JXAQcVpPStwNeBL4EuCag7wmcX5PRAdYFPgmMBr4HzLa9IXArsM/8b0NERERkmK97HrY9pX6eTHmNS3uWAH4saSSlIHpXXT4e+IqktYF7gZUkDQc2Aw6lRCpsDEysGVXLUAqz9rwbeNz2RADbzwNI2gI4vS67X9KjDW24wfZMYKakGcDldfl0YP3mE0g6iPLaGoassGoHTYmIiBg8Ukx1T3OS+TLAa8zt6Vu6Yf1/Af8GNqjrXwKw/VidRP5R4CZgZeBTwCzbM1UqqPNtf6OPrqMxBT0J6BEREZ2UYqr3PELpSbqD8sLgFsOAf9p+XdK+wJCGdbcBXwG2Bd5ECQL9XV13HXCppFNsP1HnMC1v+9F2zv8AMFzSaNsTJS1PGeZrSWS/XtK7gDXqthv15GITjRCZLxURUWTOVO85CfiCpLuAxsnhZwD71lTy9wAvNKwbDyxeX/VyJ6V3ajyA7XuBbwPX1DT1a4HhzSetMQmr2X6FMsfq9Hquayk9ZGcAi9UE9IuAMbZfbj5OREREdE8S0KNbkoAeERGDTRLQo1dlmG9wyxBfRMRcGeYbQAZCunpERER0TXqmolvWW30YeZovIiIixdRANETS2cDmwGPATsCVwFTgA5Tf2f6272jeUdLXgc9Sog2utH1Ezbc6E1gWeLDu+6ykG4G7KCGhy1FCOr8BrAdcZPvbHTUyw3yDV4b4IiLmlWG+gae9dPVlaxL6F4Fzm3eStD2l8Nq0JqCfUFddAHzd9vqUMM6jGnZ7pU6kOxO4lJKWvi4wRtKb2jjHQZImSZo0Z/aMHl9oRETEoiDF1MDTXrr6rwBs3wSsUAM/G20HnGd7dt3uGUnDgBVtj6vbnA9s1bDPZfXf6cA9th+vsQkPAW9tbpjts2yPsj1qyLLDenCJERERi44M8w08baWrAzRnWPRGpkVj4nlzGnr+NuINGdqLiGhfeqYWHnvAG+/am2G7eZztWmA/ScvW7Vau2zwrqeWFynsD44iIiIhek96HhcdLNV19CWB/AEmjgINtf872VXWy+SRJrwB/Ar5JeWHymbXIegjYr19aHxERsYhKAvpCoD55d7jtARM5ngT0iIgYbBbpBHRJjwCjbD/Vxf22pjzRdst8thtTj//l3jp3d9R2XGP7Xwv6XPOTaIRFU+ZGRUR03WCfM7U1Jc9pQLO9de2VGgOs1s/NiYiIiAYLXc+UpD9QHttfGviR7bOa1u8DHE552m2a7b0lfQL4NrAk8DSwF+UpuYOBOZI+CxwC3E/JXFqjHu4rtid0sl0jgCtsr1u/Hw4MtX20pDXrcVelPKG3u+0HJX0N+BSwFHCJ7aPqca4Ebmbe4M6PAaOACyW9CGxm+8WG87+lnuMdddEXbN8i6avUOVbAObZPree4CritnmMicB5wDPBmYK+2QkEbJQE9IiKiWOiKKUqC9zOSlgEmSvp9ywpJ61CKps1tPyVp5brqZuB9ti3pc8D/2P5vSWcCs2yfVPf/JXCK7ZslrQFcDby3F9p8IXC87UskLQ0sJunDlIDOTQABl0naCvh7Xb6n7QMl/QbY1fYvJH2Z9udOnQaMs72LpCHAUEkbUyacb1rPcbukccCzwJrA7pRCayLwGWALYEfKxPWdO7qgDPMtGjKsFxHRcwtjMXWopF3q57dSCo8W2wK/bZm/ZPuZuvw/gYskDaf0Tj3czrG3A9aW1PJ9BUlDe9JYScsDq9u+pLbppbr8w8CHKa90ARhar+XvtB/c2ZFtKa+EwfYcYEaNUbjE9gv1nBdTXh9zWT3H9Lr8HuC6WmxOb+98kg4CDgIYssKqnbsBERERi7iFqpiqE8a3owxxza5PuS3diV1PB062fVk9xtHtbLcYpQfrpabztvw7hFLcAFxm+8iGzV5j3jlo82uXgB/Y/lnTuUbQfnBnb2oO6WwM8Gzz76IOqZ4F9Wm+9GpEREQsXMUUMAx4thZS7wHe17T+euASSSfbfroGVz5T93usbrNvw/YzgRUavl9DmTt1IoCkkQ09RC09PiPbadu/gTfXd9rNAj4OXGV7pqR/StrZ9h8kLQUMoQwhflfShbZnSVodeHU+1z8TWL6dddcBXwBObRnmA8YDYyUdTynedqEEd/ZYhvkWDRnmi4jouYXtab6rgMUl3QccT5lA/Qbb9wDfA8ZJmgqcXFcdDfxW0mSgMcLgcmAXSVNqSvihwChJ0yTdS5mg3im2XwWOBe6gpJHf37B6b8rw5DTgFuA/bF8D/BK4tQ6t/Y72C6UWYykBnFMkLSPpWEk71nWHAdvUY00G1rZ9Z93nDuB2ygT0u9o4bkRERHRTQjujW5YavpaH73tqfzcjeig9UxERnddeaOfC1jMVEb0khVRERO9IMdVJktpMSZc0VtJuC+icIyTdvSCOHREREb0jxVQn2R7wSendIWlhewghIiJiQFnk/0MqaTngN5SsqSHAd4EZwKnAbEqg5ztsf1zS0cwb4nk38HHbj0iaZXuoSk7C6cCHgH8Ar3Rw7q8Dn6XEDVxp+whJB1KympYE/gbsXZ9ObJVgDvwLGCLpbBrS0G2/KOmdwE8oqeqzgQNtN056pwaE/pSSnP4a8FXbN9R3/H2S8sTfEEnbUyaqrws8QHllzZc6erFyEtAjIiKKRb6YAj4K/Mv2xwAkDQPupoRc/g24qIvH2wV4N7A28BbgXuDc5o1qgbITsGktllrS2C+2fXbd5jjgAEpx1irBHFiJNtLQgV9Q8p4Otv1XSZsCZ9RravQlwLbXq1ES10h6V123EbB+TZM/nBI5sbakdYEp87sJiUZYOGWeVERE7xsMw3zTgQ9J+mGNP3g7Jf37ry6PMv6ii8fbCviV7Tm2/0XJtmrLdsB5tmfDPGns60oaXyMM9gLWqcu3pfQiUY89oy5vlYZeU9k3p8Q9TAF+Bgxvow1btFxf7bV6FGgppq5taNMWwK/rdncD09q6IEkHSZokadKc2TPa2iQiImLQWeR7pmz/RdJGwA7AcZRwy/Z0NcX8DbV3qCXN/MgONh0L7Gx7ah1u23o+h24rDX0x4DnbIzvbvja80NUdkoAeERHR2iJfTElaDXimvij4OeDLlN6dd9p+ENizYfNHKMnl1ALs7W0c8ibg85LOB94MbAP80vbtNKSjS3oFOLImnM9uSGNfHnhc0hKUnqmWZPa2EszbZPt5SQ9L2t32b+s8rvVtT23adHw9x/V1eG8NypyojZq2mwB8CrhB0trAeu2du0WG+RYeGdqLiFiwBsMw33rAHXU47Cjg25QJ4H+UdCfwRMO2vwdWri/+/TLwlzaOdwnwV8pcqQuAW9s6qe2rKC8UnlTPfXhd9R1KGvkE5k1Jb5VgPp/r2gs4oCa930OZn4WkHSUdW7c5A1isHvMiYIztl9s41hnAqjX1/bh6vIzjRUREdMKgT0CvLz4+3PbH+7kp/ab2hC1h+6X6lOCfgXfbbvdJxSSgLzzSMxUR0TvaS0Bf5If5olOWpQzxLUF5IfIXOyqkIiIiYq5BX0zZvhG4safHkXRLR8GeksYCV9j+XS+c6xFglO2n5rdtZ9ieScmiioiIiC4aDHOm+sSimpAeERERHRv0PVO9pSUhvX5ulXzetO0HgZMo938i8AXbLzf2OEkaBZxke2tJbwJ+BaxOmfCudtowGvgRsBwlUuGDwKu0n4K+c912rdqeJYG96747NORQtZIE9IiIiCLFVC/rIPm8Zf3SlKypD9YMrAuokQgdHPYo4Gbbx0r6GCU1vfm8S1Ke2NvD9kRJKwAvUp4SbC8FfV1gQ0qe1t+Ar9veUNIpwD4dtSnRCAuPTECPiFiwMszX+9pLPm/xbkqqeUvswvmUVPWObMXcJPM/As+2sc27gcdtT6zbPW/7NTpOQb/B9kzbT1KiEC6vy6cDI5pPkAT0iIiI1tIzNbA0JrB3On29Bxozp15v+P46bfxtJAE9IiKitRRTve9a2k4+b/EAJYF9Tdt/o8xRGlfXPQJsDFxJeaFxi5uAzwDH1WHEldo47wPAcEmj6zDf8pRhvs6moHdJhvkGrgzrRUT0rQzz9bIOks9b1r8E7Ed5SfF0Si/QmXX1McCPJE2ivIePhuVb1WT2TwJ/b1kh6U+SVqu5UHsAp9dU9GspvVudTUGPiIiIbhj0CejRPaNGjfKkSZP6uxkRERF9Jgno0asyzNc/MoQXETHwZJhvISBphKS7F8BxV5V0u6S7JG3Z28ePiIgYDNIzNbh9EJhu+3PNKyQNsT2njX0iIiKiQXqm+omkYyV9peH79yQdJuk6SXdKmi5pp4Zdhkg6W9I9kq6RtEzdb6Sk2yRNk3SJpJU6Wt5wvpHACcBOkqZIWkbSLEn/r05g32xB34OIiIhFQYqp/nMuJWUcSYsBnwZ+DexieyNgG+D/SWp5dcxawE9srwM8x9zohAsoyeXrU8I2j5rPcgBsTwGOBC6yPdL2i5RXy9xuewPbN/f+JUdERCx6MszXT2w/IulpSRsCbwHuAp4BTpG0FSUyYfW6Dkpq+pT6eTIlq2oYsKLtlpyq8ymRC20u70Sz5gC/b2+lpIOAgwCGrLBq5y40IiJiEZdiqn+dA4wB/oPSU7UXsCqwse1X64uPW5LQG7Oh5gDLLID2vNTRPKkkoEdERLSWYqp/XQIcCyxBSTj/MvBELaS2Ad7W0c62Z0h6VtKWtsdT09TbW96bDU80Qv9INEJExMCTYqof2X5F0g3Ac7bnSLoQuLymlU8C7u/EYfYFzpS0LPAQJV293eWSjgUm2b6sly8nIiJiUEoCej+qE8/vBHa3/df+bk9XJAE9IiIGmySgDzCS1gauAC5Z2AopyDBff8kwX0TEwLNIRCPUTKUdGr4fLenwjvbpwblu6Y3j2L7X9jts//d8zrejpCM6WP8mSTfUjKgfN627StLUmk11pqQhbey/lKQ/16ypPbp/RREREYPTotIzNRIYBfxpQZ/I9uYL+hwtJC1e5zZ1NL/pJeA7wLr1p9GnbD9fs6p+B+xOybJqtCGA7ZFtnL/dFPT1Vh9GnuaLiIgYQMWUpBHAVcBtwObAROA84BjgzZTYAIAfUeICXqRMqn6Y8kTcMpK2AH5Qt1tb0o3AGsCptk9r45yPAKNsPyVpFHCS7a0lHV33e0fz/pJm2R4q6dfAz23/sS4fC1xh+3dN55gFnA18GPg/4NO2n5R0ICWzaUngb8DetmfX47xEKXImSJpW2/hlSbtTwjfnADNsb2X7BeBmSWs2X5/t5+vHxet55pkgJ+nNwC+AVSVNoQSBXgdcBHyIkpDeXHwBGebrLxnmi4gYeAbaMN+awP8D3lN/PgNsARwOfJPydNuWtjekpHd/3/YrzJvkfVE91nuAjwCbAEdJWqKLbZnf/hcBnwKQtCTlPXdtVRfLUZ6eW4cST9CSRH6x7dG2NwDuAw5o2Oc/gc1tf7XpWEcCH6n77NiZi5B0NfAEMJPSO/UG208AnwPG13v3YF31tO2NbP+66VgHSZokadKc2TM6c/qIiIhF3kArph62Pd3268A9wHUujxtOB0YAwygJ33cDpwDrdHCsP9p+2fZTlGLiLR1s2539rwS2kbQUsD1wU30lS7PXKYUXlF6gLerndSWNrzEIezVdy2/bGV6bAIytvVqt5j+1xfZHgOHAUsC2ndmnob3NxzrL9ijbo4YsO6yTh4qIiFi0DbRiqjHl+/WG769Thqq+C9xge13gE8xNB5/fsebQ9pDma8y9B83H6nB/2y8BN1J6r/YALpI0pE7knlLznNrSMtQ2Fviy7fUoQ5mN53+hzR3tg4FvA28FJkt6UzvnaN7vJeBSYKf5bdvR+SMiIqK1gVZMzc8w4LH6eUzD8pnA8t043iPAxvXzrh1s156LKPO2tgSusj2nDpeNtH1k3WYxYLf6+TNAywuElwcer8OHe9EJkt5p+/Z67CcpRVV72w6VNLx+Xhz4GJ0LAY2IiIguWNiKqROAH0i6i3l7im6gTDif7+P9kv4kabX69RjgR5ImUXqfuuoa4APAn+vcrba8AGxShya3pUyWh/IE3u2UobvOFjknSppej3ULMBXemEh/MjBG0j9rhtVywGV1AvsUylDlmXX7gyUd3JULjYiIiLYlAX0Ba3n6r7/b0duSgB4REYNNEtCjVyUaoX8kGiEiYuBZ2Ib5Fjo96ZWS9IikVbq57401O6sz224t6YrunCciImKwS89UdEsS0CMiIooUUwOEpOWA31ACO4dQYiBa1i0DXFx/fgmcTnl1zBLA0bYvrducB2xAmdC+TDvnWZMyEX1VyqT73euqoZJ+V487GfisO5hQl2G+/pFhvoiIgSfF1MDxUeBftj8GIGkY8ENgKOWVLhfYvkDS94Hrbe8vaUXgDkl/Bj4PzLb9XknrA3e2c54LgeNtXyJpacpQ71spr69ZB/gX5QnD9zM3xoHapoMor8BhyAqr9t6VR0RELMQyZ2rgmA58SNIPJW1pu+V9LZcC59m+oH7/MHBEfZfejZSwzzWArSgJ69ieBkxrPoGk5YHVbV9St3vJ9uy6+g7b/6zp81MoifPzSAJ6REREa+mZGiBs/0XSRsAOwHGSrqurJgAflfTLOuwmYFfbDzTuL6mnTehMYnxEREQ0Sc/UAFGDRGfb/gVwIrBRXXUk8Czwk/r9auAQ1epJ0oZ1+U2UhHUkrQus33wO2zOBf0rauW63lKRlF8gFRUREDBIppgaO9Sjzn6YARwHHNaw7DFhG0gmUielLANMk3cPcieo/pUwiv4+Ssj65ZWdJ5zTEJOwNHFqT0W8B/mPBXVJERMSiLwno0S1JQI+IiMEmCegLSO3x2cf2ob183Pm+hqYnr6qRtDVwuO2Pd2f/RCP0j0QjREQMPCmmesj2JCBdNBEREYPUoC+mJH0WOBRYErgd+CLwQeAYYCngQWA/27MkjQZ+BCxHefrtg8DG1B4eSR+o6wEMbFUnfTee743eJEm7AR+3PUbS2ymBnEMpcQiN+3wN+FRtzyW2j5rPNX24nfZ/FDgVmE1DhpSko4FZtk+q3++u7XqkvXMkAT0iIqIY1MWUpPcCewDvt/2qpDOAvYDPAdvZfkHS14GvSjoeuAjYw/ZESSsALzYd8nDgS7YnSBoKvNSF5vwI+GkN5vxSQxs/DKwFbEKJRbhM0la2b2rnmlYBvt1G+08Azga2Bf5Wr6XbMszXPzLMFxEx8AzqYoq5PUsTa9LAMpSiZQQwoS5bErgVeDfwuO2JALafh1b5ThOAkyVdCFxs+59daMv7gV3r559T0s+hhHR+GLirfh9KKa7aLKaA9wFrt9H+9wAP2/5rbfcvqGnmnZUE9IiIiNYGezEl4Hzb33hjgfQJ4DO295xnQ2m9+R3M9vGS/kgJ3pwg6SO272/erOHz0h2sa2zjD2z/bH7nb9j+2jbaP7KDfV5j3piM5naVxtlnAWdBfZovvSQRERGDvpi6DrhU0im2n5C0MuU1LD+RtKbtv9UXEK8OPAAMlzS6DvMtT9Mwn6R32p4OTK/zq95Deelwo3/X4cUHgF2AljlVE4BPU14Js1fD9lcD35V0YZ33tDrwqu0n2rmm29pp//3AiNrGB4HGYusR4OP1GjYC3j6/G5dhvv6RYb6IiIFnUId22r6XMr/omhpieS0wHBgD/KouuxV4j+1XKPOrTpc0tW7b3IPzFUl31/1eBa4EqEGcLY4ArqAEZj7esPww4EuSplOKn5Y2XkOZmH5rXfc7YPnma2k5h+0n22n/S5Qhuj9KuhNoLMZ+D6xcQ0C/DPylwxsXERERb0hoZ3TLUsPX8vB9T+3vZgw66ZmKiOg/7YV2DuqeqYiFSQqpiIiBKcVUL5F0tKTDu7B8a0lX9E3r5m+gtSciImJhkWKqm1Tk/kVERAxyg/1pvi6RNILydN3tlHyq30jaizKZ+x/A5HZ23UDSrcAqwAm2z67LV6hRCmsCNwBftP16TSr/PjAEeMr2B9toy9eBzwKvA1faPqLGH5wJLEtJPt/f9rNN+40FrrD9u/q91fv96pOIZwG71Sf/WkkCekRERJFiquvWAvalPK03FhhJuY930n4xtT4lTHM54K5aQEEJCF0beBS4CvikpHGUpPKtbD9c4xrmIWl7YCdgU9uzG7a5ADjE9jhJxwJHAV/pysVJ2hw4HdjJ9t/b2y7RCH0vc6YiIgamDFN13aO2bwO2pLwnb3ZNQ7+sg30utf2i7acoPVCb1OV32H7I9hzgV8AWlKLrJtsPA9h+po3jbQecZ3t2yzaShgEr2h5Xtzkf2KqL1/ZeSo/UJ9oqpCQdJGmSpElzZs/o4qEjIiIWTemZ6roXurFPc/6E57N8QXoj7bzO+VqyYd3jlOysDYF/Ne+YBPSIiIjWUkx1303AWEk/oNzHTwDtvfJlp7rdcsDWlODOdwGbSHo7ZZhvD0qhchtwhqS3twzztdE7dS1wZE1Fn92yjaRnJW1pezywNzCO1h6hzvcCdgSWaFj3HHAAcK2kF2zf2N7FZ5ivb2WILyJi4MowXzfZvhO4CJhKSTqf2LJO0sGSDm7YfBpleO824Lu2W3p9JgI/Bu4DHqYMGz5JSSq/uCatX1SPOUrSOfXcV1GGFSfV5POW6IV9gRNr8vlI4Ni677GSdqzbnA18oB57M5p62mz/m/JqmZ9I2rTbNygiImKQSAJ6dMuoUaM8adKk/m5GREREn2kvAT3DfNEtGebrWxnmi4gYuDLM148kWdIvGr4vLunJliRySWMk/VjStyRNqT9zGj4f2rDvmLrvlIaftSWNkPSipLsk3SfpDkljGvZrldAu6RFJq/TBLYiIiFjopWeqf70ArCtpGdsvAh8CHmveyPb3gO/BGyGbI9s53kW2v9y4oAaNPmh7w/r9HZT5WLJ9Xq9dSURExCCVnqn+9yegZQxnT0re1AJj+yHgq8Ch89s2BoYM8UVEDGwppvrfr4FPS1qakpR+ew+OtUfTMN8y7Wx3J/CeHpwnIiIiqgzz9TPb0+pQ3J6UXqqeaGuYr63tGhe29zhnq+WSDqLENjBkhVW72cSIiIhFS4qpgeEy4CRKoOeb+uB8G1KyrQCeBoY3rV+eEuA5jySgR0REtJZiamA4F3jO9nRJWy/IE9VesJMoLzOGkuR+oaTjbc+U9Elgan1fYLsSjdB3MmcqImJgSzE1ANj+J3BaV/drSVm3fWZdtIekLRo2+SLlHXvvlHQX5b17M4HTbI+t+06T9GPgZkkGngA+191riYiIGGySgB7dkgT0iIgYbJKAHr0qw3x9J8N8EREDW6IRuqCttPC6fISku+ezb2e22bol/TwiIiIWDimmIiIiInogxRQgaR9J0yRNlfRzSZ+QdHt9n92fJb2lYfMNJN0q6a+SDmzjWEMknShpYj3m59vYZoSk8ZLurD+bN6xeQdIfJT0g6UxJi9VjjpV0t6Tpkv6rjWMOlXReXT9N0q51+Z512d2Sftiw/azaznvqNW4i6UZJD0nasWd3NCIiYvAY9HOmJK0DfBvY3PZTklamBFa+z7YlfQ74H+C/6y7rA+8DlgPuktQ8cegAYIbt0ZKWAiZIuoZ5QzCfAD5k+yVJa1FeIdMyoW0TYG3gUeAq4JPAw8DqttetbV6xjUv5Tj3venWblSStBvwQ2Bh4FrhG0s62/1Dbf73tr0m6BDiO8m7AtYHzKdlXERERMR+DvpgCtgV+a/spANvPSFoPuEjScGBJSjHT4tL6UuIXJd1AKX6mNKz/MLC+pN3q92HAWsBfGrZZAvixpJHAHOBdDevuqO/PQ9KvgC2A64B3SDod+CNwTRvXsR3w6ZYvtp+VtBVwo+0n6/EuBLYC/gC8QinWAKYDL9t+VdJ0YERbNyoJ6BEREa2lmGrb6cDJti+rIZpHN6xrzpJo/i7gENtXz7OwhGW2+C/g38AGlKHWlzo6fi2MNgA+AhwMfArYv5PX0p5XPTcX43Xg5Xqy1yW1+XeRBPSIiIjWUkzB9cAlkk62/XQd5hsGPFbX79u0/U6SfkAZJtsaOILSe9XiauALkq6vPT3vajhWi2HAP2vhsi8wpGHdJpLeThnm2wM4S9IqwCu2fy/pAeAXbVzHtcCXgK9AGeYD7gBOq/s/S3n/3+lt7NtliUboO4lGiIgY2Ab9BHTb9wDfA8ZJmgqcTOmJ+q2kycBTTbtMA24AbgO+a/tfTevPAe4F7qxRCD+jddF6BrBvPd97gBca1k0Efkx5d97DwCXA6sCNkqZQCqlvQElAb0lBp8x5WqlONJ8KbGP7cUqxdwMwFZhs+9Iu3J6IiIiYjySgR7ckAT0iIgabJKBHr8ow34KX4b2IiIXDoB/mi4iIiOiJ9EwNcpIWt/1aV/dbb/Vh5Gm+iIiIFFMDhqTvAJ8FngT+AUwGPg7cDmwDrAgcYHu8pDHAKNtfrvteAZxk+8amY44EzgSWBR4E9q8xCzdSsrG2AH4l6SbgfykRCdcC27cEhLYnw3wLRob2IiIWPhnmGwAkjQZ2peRObc/cNHSAxW1vQok8OKqLh74A+Lrt9SnBnI37L2l7lO3/B5wHfN72SEqIaHvtPEjSJEmT5sye0cWmRERELJpSTA0M76ckq79keyZwecO6i+u/k2knmbwtkoYBK9oeVxedT0k/b3FR3W5FYHnbt9blv2zvmLbPqgXYqCHLDutsUyIiIhZpKaYGvpfrv3OYOyz7GvP+7pbuxnFfmP8mERERMT8ppgaGCcAnJC0taShlrlRHHgFGSlpM0lsp7wech+0ZwLOStqyL9gbGtbHdc8BMSZvWRZ9u3iYiIiLalwnoA4DtiZIuo6Sr/5syv6mjSUkTKOno91KS0u9sWSHpHOBM25Mor8I5U9KywEPAfu0c7wDgbEmvUwquTIiKiIjopCSgDxCShtqeVQufm4CDbN85v/1689z18xHAcNuHdbRPEtAjImKwSQL6wHeWpLUp85/O76iQkjTL9tBePPfHJH2D8vfwKDBmfjskGmHBSDRCRMTCJ8XUAGH7M/147ouoT/dFRERE16SY6gOS/gC8ldLr9CPbZ0maBfwU2AF4HPgmcAKwBvAV25dJWoeSAbUk5WGBXW3/tYPzfBT4PjAEeMr2ByWtDJwLvAOYTRk+nCbpaODtdfkawH8B76PkXD0GfML2q+2dKwnoERERReZM9QFJK9t+RtIywETgA8BTwA62r5R0CbAc8DFgbcow30hJpwO32b5Q0pLAENsvtjXMJ2lVykT0rWw/3HDO0ymF1TGStgVOrsc+GtiOkq6+NnArpVhrac/5tv/Q3jUtNXwtD9/31F68SwEZ5ouIGMgyZ6p/HSppl/r5rcBawCvAVXXZdOBl269Kms7ccM5bgW9J+k/g4o56pSi9SjfZfhjA9jN1+RaUdHVsXy/pTZJWqOuubDjnkKb2jKCJpIOAgwCGrLBqZ689IiJikZZiagGTtDWlB2gz27Pre/GWBl713G7B16nhnLZfl7R4/fxLSbdTeqz+JOnztq/vxeY1nrO5Pa3+NmyfBZwF9Wm+9KJERESkmOoDw4BnayH1HkoPUqdIegfwkO3TJK0BrA+0V0zdBpwh6e2Nw3zAeGAv4Lu1sHvK9vOSenBJeZpvQckwX0TEwifF1IJ3FXCwpPuAByhFT2d9Cthb0qvA/1Eml89D0hTbI20/WYfhLpa0GPAE8CHgaOBcSdMoE9D37dHVRERExDwyAT26JRPQF4z0TEVEDFztTUDPu/kiIiIieiDFVA9J2lrSFQv4HAdL2qd+HitptwV5voiIiOi8zJlaCNg+s7/bEBEREW0bFMWUpO8AnwWeBP4BTAb+DJwJLAs8COxv+1lJI9tZPhr4X0pswLXA9rbXbTrPcsDpwLrAEsDRti+VNAbYmRLMuRZwEiXVfG9KPMEONWDzQEqO05LA34C961OARwOzbJ/UwTW+pbb7HXXRF2zfIumrwP512Tm2T5U0gjIx/jZgc0qQ6HnAMcCbgb1s39HRPU0CekRERLHIF1O1CNoV2IBS4NxJKaYuAA6xPU7SscBRwFc6WH4ecKDtWyUd387pvgVcb3t/SSsCd0j6c123LrAhJWPqb8DXbW8o6RRgH+BUSjDn2bXdxwEHUIqzzjgNGGd7F0lDgKGSNgb2AzYFBNwuaRzwLLAmsDul0JoIfIYS8Lkj5dU2O3d0skQj9J5MOo+IWLgNhjlT7wcutf2S7ZnA5ZQeohVtj6vbnA9sJWlYO8tXBJa3fWtd/st2zvVh4AhJU4AbKYXTGnXdDbZn2n4SmFHbAfOmja8raXxNJN8LWKcL17kt5V1/2J5jewalOLrE9gu2ZwEXA1vW7R+2Pd3268A9wHU1tLPN9HMoCeiSJkmaNGf2jC40LSIiYtG1yPdM9TFR3m/3wDwLpU2paePV6w3fG9PGxwI7255ahwa3XoBt7Ux75pEE9IiIiNYGQzE1AfiZpB9QrvfjlILgWUlb2h5Pmbs0zvYMSW0tf07STEmb2r4d+HQ757oaOETSIbYtaUPbd3WhrcsDj0tagtIz9VgX9r0O+AJwasswHyX9fGwdlhSwS72mHsswX89leC8iYtGwyBdTtidKugyYBvybMow1g5IEfqakZYGHKHOL6GD5AcDZkl4HxtVjNPsuZe7TtJpC/jCleOus7wC3UybK304prtpV53RNsn0ZcBhwlqQDgDmUCei3ShoLtEwmP8f2XXUCekRERPSCQZGALmmo7Vm1QLoJOMj2nd05Rv18BDDc9mELoLkLhSSg91x6piIiFi7tJaAv8j1T1VmS1qZMCD+/q4VU9TFJ36Dcs0eBMb3YvoiIiFhIDYpiyvZneuEYFwEX9UJzIiIiYhEyGKIR+pSK3NeIiIhBYlD0TPW25lRx4A+UJ/luBzYGdqjzqkYDywC/s31U3fcRSn7VJyghorvbvl/SqpT8qtWAW4EPARvbfkrSZ4FDKcnotwNftD2nqU1rUhLQV6VMQN+dMoH+BGB7wMBxti+StDUl7fw5YD3gN5SJ+YfV9u5s+8GO7kES0CMiIooUU13UVqo45em+tYB9bd9Wt/tWfUXMEOA6SevbnlYP85TtjSR9ETgc+Bwlaf162z+Q9FHK04NIei+wB/B+269KOoMSm3BBU9MuBI63fYmkpSm9jp8ERlLS31cBJkq6qW6/AfBe4BlK0XWO7U0kHQYcQkl9b1eiEbouE84jIhZNKaa67o1UcQBJLanij7YUUtWnJB1EucfDgbUp8QxQksihvNbmkw3H3QXA9lWSnq3LP0jp7ZooCUrP0RONDZK0PLC67Uvq/i/V5VsAv6q9WP+ur5IZDTwPTLT9eN3uQeCaerjpwDZtXXi9noMAhqyw6nxvVERExGCQYqr3vNDyQdLbKT1Oo+tLksdSniRs0ZI2Pof5/w5EeQLxG73Y1sY2QBLQIyIiui3FVNe1lyp+UMM2K1CKqxmS3kKZs3TjfI47AfgU8ENJHwZWqsuvAy6VdIrtJyStTHlP4KMtO9qeKemfkna2/QdJSwFDals/L+l8YGVgK+BrwHt6cP1Ahvm6KkN8ERGLrjx11kU1o2osJVX8dsoE9GebtpkK3AXcT5lUPqEThz4G+LCkuymTx/8PmGn7XuDbwDWSpgHXUoYNkXSOpJbwsL2BQ+s2twD/AVxCGVqcClwP/I/t/+velUdERERbBkUC+sKg9ibNsf2apM2An9oe2c/NateoUaM8adKk/m5GREREnxnsCegLgzWA39SMqleAA/u5PR3KMF/XZJgvImLRNWiH+SQdK2m7DtaPkfTjTh6r09u2x/ZfbW9IGZq7yPbEnhwvIiIi+sag7ZmyfWR/tyEiIiIWfot8z5SkEZLuk3S2pHskXSNpGUljJe1Wtxkt6RZJUyXdUXObGo/xMUm3SlpF0u6S7q7b3tSw2WqSrpL0V0knNOz7U0mT6rmPaVj+iKRjJN0pabqkVk/YSTpQ0pW1vYdKulfSNEm/budav16PNbU+bYikkZJuq/tdImmluvxGSafUtt1X78HFtf3H9eimxxseOf5jGeKLiFjEDZaeqbWAPW0fKOk3wK4tKyQtSXmB8R62J0paAXixYf0uwFeBHWpm1JHAR2w/JmnFhnOMBDak5DU9IOl02/8AupqE3nLeL1NeKbOz7Zfr62neXj83nrdl++2BnYBNbc+uEQpQktIPsT1O0rGUpPWv1HWv2B5VU88vpYSDPgM8WKMYnu7CPY6IiBiUFvmeqeph21Pq58nAiIZ17wYeb5mjZPt526/VddsCXwc+Zrsl/mACJWfqQEqWU4vrbM+o6eP3Am+ryz8l6U5KVMI6lCT0Fo1J6I1t2oeSTbWb7ZYwzWnAhSrv6XuN1rYDzrM9u17HM5KGASvaHle3OZ+SNdXisvrvdOAe24/X8z0EvLX5BJIOqj1Zk+bMntFGEyIiIgafwdIz1Zj2PYfySpbOeBB4B/AuYBKA7YMlbQp8DJis8q6+ts6xeA+S0KdTerr+E3i4LvsYpRD6BPAtSes1FH3d1Zh63pyI3upvIwnoERERrQ2WYqojDwDDJY2uw3zLM3eY71FKYvjFkna3fY+kd9q+Hbi9Dq216sFp0J0kdCi9WD8FLpP0EUqA51tt3yDpZuDTwFDguYZ9rgWOlHRhyzBf7Z16VtKWtsdTgj3H0QsSjdCxzJOKiBg8Bn0xZfsVSXsAp0tahlJIbdew/n5JewG/lfQJ4ERJa1FeJXMdJV18ZDvHniqpJQn9H3QuCb1l35slHQ78Efgw8Is6bCfgNNvP1fTzg21/rr4ceSQwSdIrwJ+AbwL7AmdKWpYyfLdfp29OREREzFcS0KNbkoAeERGDTRLQo1dlmK9jGeaLiBg8BsvTfBERERELRHqmBjBJi/fCE3udOc8Q23O6ss96qw8jT/NFRESkmOo1kkYAVwI3A5sDjwH/Bfzc9kZ1m7Uo793bSNIOwMmUp/0mAO+w/XFJRwPvpEQy/F3SocCZlBchA3zF9oS63Rp1uzWAU22f1ka7PgicRPldTwS+UIM/H6GElX4IOEHS8221p73rzTBfaxnai4gYnDLM17vWAn5iex1KbMGGlFiEkXX9fsB5kpYGfgZsb3tjYNWm46wNbGd7T+BHwCm2R1OS289p2O49wEeATYCjJC3ReJB6nrGUdPf1KAXVFxo2eboWen+YT3tajpfQzoiIiCYppnpXW0nr5wD71dfJ7AH8klIEPWS7JZDzV03Hucx2S9bVdsCPJU2hJJavIGloXfdH2y/bfgp4AnhL03HeXdv0l/q9OQH9ovrv/NoDlNBO26Nsjxqy7LD27kFERMSgkmG+3tVW0vrvKe/Dux6YbPtpSR0FfUIZamuxGPC++pqaN0hq63xd/X2+MP9NojMyxBcRMXilZ2oBq0XQ1ZRE8/Pq4geAd9R5VlB6rNpzDXBIy5eGIcPOeAAYIWnN+r29BPSutCciIiIapJjqGxdS3nd3DUAdwvsicJWkycBMoL1JSIcCoyRNk3QvcPD8TibpT5JWq4XcfpT09um1DWc2b9/F9kRERESDJKD3gfpamGG2v9OwbKjtWSrjdT8B/mr7lH5sY5fakwT0iIgYbJKA3k8kXUKJOti2adWBkvYFlqS82Phnfd22nrQn0QjzypypiIjBK8N8nSBphKS7u7Ov7V1sr1+fuGtcfortkcAjwJdsz+55S7uvpT2217a9V3+3JyIiYmGRnql+ZnuH/m5DdyQBPSIiohi0xZSkY4FnbJ9av3+PktW0I7ASsATwbduX1l2GSDqbuenmO9l+sT5ddyawLPAgsL/tZ9tb3kY7HgFGAUNpnaDeco4167FWpUQg7G77wabjfBT4PjAEeMr2ByWtDJxLSUmfDRxke1pNT387c9PT/wt4H7B9Pe8nbL/a0f0b7MN8GdaLiIgWg3mY71xgHwBJiwGfBn4N7FJTwbcB/l+dkA2t0813rcsvAL5ue31gOiVTqqPlHWnvHBfW5RtQCq3HG3eStCpwNrBr3Wb3uuoY4K7ahm/WNrVomce1I/AL4Iaakv4i0GalkAT0iIiI1gZtz5TtRyQ9LWlDSnL4XcAzwCmStqLECKzO3FTxVunmkoYBK9puyW46nxJD0ObyTjSrrXMsD6xu+5La7pfa2O99wE0tCea2n6nLt6AWZLavl/QmSSvUdVfafrVGJgwBrqrLp1OS21uxfRZwFsBSw9fKY6AREREM4mKqOgcYA/wHpadqL8pQ2sa10HgEWLpu21a6eZfUV8pMrl8vs31k0yY9PkcXvAxg+3VJr3puRsbr5O+iTRnai4iItgzmYT6AS4CPAqMpKeXDgCdqIbUN8LaOdrY9A3hW0pZ10d7AuA6Wz6lPzI1so5Bq7xwzgX9K2hlA0lKSlm3a7DZgK0lvr9usXJePpxSISNqaMpfq+c6cNyIiIjpnUPdA2H5F0g3Ac7bnSLoQuLwOfU0C7u/EYfYFzqwFzkOUxPGOlnfH3sDP6qT5Vylzoh6SNKUWZk9KOgi4uM7/egL4EHA0cK6kaZQJ6Pv2oA0RERHRhkGdgF4LjzspT8f9tb/bszBJAnpERAw2i1wCuqRRwD62D+3m/msDVwCXdLWQqkNmh9v+eBvrzgFOtn2vpG/a/n4327c18IrtW7qz/4I2GKMRMmcqIiLastAWU7YnUYbiurv/vZScpXZJWtz2a1087ucavn6Tkv3UHVsDs4ABWUxFREREMd9iStIIymPzt1EyjiYC51EyjN5MmeB8D3A6sC4l7PJo25dKWqduuyRlsvuuwL+A3wD/SXkk/7u2L5J0JPAJyhNstwCft21Jo4H/pTxldi2wve11G3uHagjlGswNoTzV9mm1/d8BPgs8CfwDmGz7JEkHAgfVtv0N2Nv2bEljgZeADYEJks6gKTCz3pqhkn5Xr3ky8Nna3huBw4HdgGUkTQHusb2XpM8Ch9Zz3g58sc7VmidwEzgAOBiYU/c5hPLE4VG1DTNsb9XG72qfem4D02zvXX9/5wKr1Huwn+2/1+t8sV7nm4H9KblbmwG32x7TfPxGSUCPiIgoOtsztSaliNifUkx9hpJhtCOl9+Ve4Hrb+0taEbhD0p8pBcGPbF8oaUlKsbAD8C/bHwOomUwAP7Z9bF32c+DjwOWUYuxA27dKOr6DNr6HErS5PPCApJ8CIykF3AaUIu9O5kYTXGz77Hq+4ygFzOl13X8Cm9dC53bgeNuXSFqaUhS+lVKErEMpDicA76eklwNg+whJX67v30PSe4E9gPfXpwXPAPaSdCUlcHMr2w9LWtn2M5LOBGbZPqnuPx34iO3H6j2eRy1cv13b/VTDE32nA+fbPl/S/sBpwM513UqU4mlH4LJ6DZ8DJkoa2ZB51UqG+SIiIorORiM8bHu67dcpvVDX1VyiloDHDwNH1F6YGynZTGsAtwLflPR14G22X6z7fEjSDyVtWWMEALaRdHstGrYF1qlFw/K2b63b/LKDNv7R9sv1hcJPUMI23w9cavulGjFwecP260oaX8+3F6UwavHbWki1CsxseAHwHbb/We/JFNoJumzwQWBjSqEypX5/B+0HbjabAIytPWpD2li/bW33U03H2Yy59+3nlCK4xeUNv8d/N/2OW11PEtAjIiJa62zPVGOY5OsN31sCHudQXmXyQNN+99WenY8Bf5L0+ZrEvRGlh+o4SdcBJwBnAKNs/6MO2y1N1zQHXs7v2sYCO9ueKmkMZY5SixcWwPlE6SH6xjwLpU904lzYPljSppR7OVnSxraf7sy+HWj8PTb/jltdT2MC+qhRo5xhvoiIiN6bgH41cIikQ+q8oQ1t3yXpHcBDtk+TtAawvqT7KS8Y/oWk5yjDSi2F01OShlLmG/3O9nOSZkra1PbtlPfndcUESj7TDyjX+nFqMUAZDnxc0hKUnqnHmne2PVPSPyXtbPsPkpai7V6h9rwqaQmXlwZfB1wq6RTbT9RhuOUpc9HOkPT2xmE+YCbQ8uoXJL2z3oPbJW1PGWpsLKauBy6RdLLtpxuOcwvlvv28Xuf4LrS/XQvjMF+G6SIiYkHorQT071LmJE2TdE/9DvAp4O46rLUu5UW761HmVE2hTKg+zvZzlHlDd1MKs4kNxz4AOLtuvxzQ6fEl2xMpc4GmAVdShrNa9v8OZRL4BDoO59wbOLQGX95CmQjeWWdR7smF9enBbwPX1GNdCwy3/SRlIvzFkqYCF9V9Lwd2kTRFJUn9REnTJd1d2zFV0mqS/lSv9R7ge8C4epyT63EOAfar59wbOKwL7Y+IiIj5GPChnZKG2p5VPx9BKUA6XRC07K+SRH4TcJDtOxdQcweNpYav5eH7ntrfzeiS9ExFRERPLMyhnR+T9A1KWx+lvJi4K86qAZ1LU+YspZAaZFJERUTEgjTgiynbFzF36Ks7+3+mq/tImmV7aHfPuTCruVSb2+7oycmIiIioemvOVMyHioXhfo+g5IhFREREJwz4nqn+VJ8svJQSbrkE8G3bl7ax3aqULKfVKNlaH6JkSg2lTKi/vX7foc77Gk1Jev+d7aPqMR4BzqekwC9Befny/e0duwZztpmo3tS2G+u6bYAVgQNsj5c0BDieEgmxFPAT2z+ry95bJ/yfb/uUtu5NEtAjIiKKFFMdewnYxfbzklYBbpN0mVvP2j+KkgD/g/pqmAMa1q0F7Gv7NgBJ36oJ50OA6yStb3ta3fYp2xtJ+iLltTCfa+/Y7SWqU56YbLa47U0k7VCPt109zgzbo2vkwwRJ1wBH0M5LnBsN5GiEzJGKiIi+lGKqYwK+L2krSpDl6pRk9f9r2m4LYBcA21dJerZh3aMthVT1KUkHUe79cGBtSnQDwMX138nAJ+dz7MZEdSg9XU+0cx2Nxx1RP3+Ykvu1W/0+jFL4vdLOMajtPghgyAqrtrdZRETEoJJiqmN7UV5wvHHt/XkEWFrSl4AD6zY7zOcYb6SpS3o7pcdptO1nVV423Jj03pJC3u1E9Xa0dVwBh9i+ep6DlhdItykJ6BEREa2lmOrYMOCJWkhtA7wNwPZPgJ+0bCRpAiWg9IeSPkyZY9WWFSjF1QxJbwG2p7zLsCPtHbvNRHXbj3by2q4GviDp+np976KkwM+kJLN3aKAO82WILyIi+trC8HRZf7oQGFVfhrwP7SelHwN8uKaT704ZBpzZvJHtqcBd9Ti/pBRK89PmsdtLVAeQdI6kVqFiTc4B7gXurMf+GaW4ngbMkTRV0n91on0RERGD2oBPQF8Y1Ancc2y/Jmkz4Ke2Rw70Y/fEqFGjPGnSpP5uRkRERJ9ZmBPQFwZrAL+pOVKvMHc+1UA/drcNxGG+DPFFRER/SDHVC2z/FdhwYTt2szr5/BXbt/TF+SIiIhYFmTMVjbYGNu/vRkRERCxMUkz1I0nfkfSApJsl/UrS4ZJulHSKpEmS7pM0WtLFkv4q6bi632hJ0yQtLWk5SfdIWreN48+S9L06mfy2+gQhklaV9HtJE+vP++s7+Q4G/kvSFElb9unN6KEM8UVERH/JMF8/kTQa2BXYgPL6mDspoZpQhtpGSTqM8jqbjYFngAdrFMJESZcBx1HCOn9h++42TrMccJvtb0k6gTLf6jjgR8Aptm+WtAZwte33SjoTmGX7pAV24REREYuYFFP95/3ApbZfAl6SdHnDusvqv9OBe2w/DiDpIeCtwNPAscBEyitvDm3nHK8AV9TPkynv9YPyOpm1a3I6wAr1PYQdSgJ6REREaymmBqaWxPLXGz63fG/5nb2J8iLlJSgp6i/Q2qsN7xFsTD9fDHhfLeTe0FBctSkJ6BEREa2lmOo/E4CfSfoB5ffwcWqh0kk/A74DvB34IfDlLux7DXAIcCKApJG2p1CCRlfozAEGUjRC5ktFRER/ygT0fmJ7ImU4bxpwJWVIb0Zn9pW0D6XX6ZfA8cBoSdvWdVM6cYhDKcnu0yTdS5l4DnA5sMvCOAE9IiKivyQBvR9JGmp7lqRlgZuAg2zf2d/t6owkoEdExGCTBPSB6SxJa1PmPJ2/sBRSMDCG+TK8FxERA0GKqX5k+zMdra/ZT1fYbpUhFREREQND5kwNcpJSUEdERPRAiqleIOkPkibXJPKD6rJZNcn8HknXSVq1Lj+wpo5PrSnky9blb5F0SV0+VVLLa12GSDq7HucaScvU7d8p6ap63vGS3tNGu5aWdJ6k6ZLukrRNXT5G0mWSrgeuk7SspN9Iure24XZJrcaEIyIiorUUU71jf9sbA6OAQyW9iZI+Psn2OsA44Ki67cW2R9veALgPOKAuPw0YV5dvBNxTl68F/KQe5zlKajqUGIVD6nkPB85oo11fAmx7PWBP4HxJS9d1GwG72f4A8EXgWdtrU+IWNu7Z7YiIiBg8MsTTOw6VtEv9/FZKAfQ6cFFd9gvg4vp53fqOvRUpoZtX1+XbAvsA2J4DzJC0EvBwzYCCkmI+oqaVbw78tiFoc6k22rUFcHo95v2SHgXeVddda/uZhu1+VLe7W9K0ti4yCegRERGtpZjqIUlbU17Pspnt2ZJupDyd16wlg2IssLPtqZLGAFvP5xSNCehzKO/iWwx4zvbIbjYb2k5M71AS0CMiIlpLMdVzwyhDZLPrvKX31eWLAbsBvwY+A9xcly8PPC5pCWAv4LG6/DrgC8CpkoZQeq3aZPt5SQ9L2t32b1W6p9a3PbVp0/H1HNdLehewBvAAZYiv0QTgU8ANNaphvflddH9FIyQOISIiBprMmeq5q4DFJd1HSSO/rS5/AdhE0t2UIbxj6/LvALdTCpj7G45zGLCNpOmU4by153PevYADJE2lzK/aCUDSjpJaznUGsFg95kXAGNsvt3GsM4BVaxr6cfV4nUpjj4iIGOySgL6ASJplu93epYGk9oQtYfslSe8E/gy82/Yr7e2TBPSIiBhskoAeHVmWMsS3BCDgix0VUtD3w3wZ3ouIiIEqxdQC0le9UpJWBD5ju61ohE6xPZMS69Ayob7DQioiIiLmSjG18FuRkhPV7WKqydbALOCWjjZab/Vh5Gm+iIiIzJnqU/Vde1dRJqlvDkwEzgOOAd5MmVS+A+Wpu3fUf0+1fVrd/6vA/vVw59g+VdKvKZPPH6BkR32t6ZyzKBlSHwdeBHay/e+ayH5mPQfAVyhPFt5GiWB4khIKOr6ta1lq+Foevu+pPbgb85ehvYiIGEgyZ2rgWBPYnVIUTaTEJmwB7Ah8E5gCvAfYhhKj8ICknwLrA/sBm1LmNd0uaRxwBLBuB5lTywG32f6WpBOAAylP7P0IOMX2zZLWAK62/V5JZwKzbJ/UfKCEdkZERLSWYqrvPWx7OoCke4DrbLvGF4ygFFN/rBEGL0t6AngLpeC6xPYLdd+LgS2By+ZzvleAK+rnycCH6uftgLUbEtRXqMnq7WoM7Vxq+Frp0oyIiCDFVH9ozHl6veH768z9fTSnnvfk9/Sq547lNh5rMeB9tl9q3LihuOpzGdaLiIiFUUI7Fx7jgZ0lLStpOWCXumwmZTiwq64BDmn5Imlk/djd40VERAxKKaYWErbvpLzX7w5Kgvo5tu+y/TQwQdLdkk4EkDSlE4c8FBglaVpNPj+4Lr8c2EXSFElb9vZ1RERELGryNF90SxLQIyJisMnTfANYjUy4wva6/d2WzurtBPTMl4qIiIVVhvkiIiIieiA9UwPHEElnU8I8H6MEcX6Wkuu0JPA3YG/bsyVdCvze9gWSPg9sBewL3Ap8zfaNkn4AvG77W40nkbQ7cBTlyb4ZtreqLzo+npJ+vhTwE9s/66ixSUCPiIgoMmdqAKjDfH8DRtmeIuk3lPyoK+sEcyQdB/zb9umS3gJMoIR4/i8l4uAZSesAv6M8pXcisGnzC4trntVHbT8maUXbz9UwzjfbPk7SUvXYu9t+uL02dzcBPcN5ERGxsMqcqYHvYdtT6ufJlADPdWsRtSIwFLgaoL4O5kjgBmAX28/U5fdI+jklpHOz5kKqmgCMrQXbxXXZh4H1Je1Wvw8D1gLmKaaSgB4REdFaiqmBozmocxlKFMLOtqdKGkMZhmuxHvA0sFrTcdYDnqO8668V2wdL2hT4GDBZ0saU19McYvvqjhrYmIA+atQoZ5gvIiIixdRAtzzwuKQlKC9BfgxA0ibA9sCGwDhJ19h+WNIngZUpc6iukLSJ7ecaDyjpnbZvp7zbb3vgrZQery9Iut72q5LeBTzW8uqatnTnab4M8UVExKIoT/MNbN+hBHROAO4HqHOazgb2t/0v4L+BcyWtSplE/jnbfwF+THmZMZKOlbRjPeaJkqZLuhu4BZgKnAPcC9xZl/+MFNoRERGdkgno0S3dmYCenqmIiFiYZQJ69JsUURERsSjLMF8/k3SjpFH186z+bk9ERER0TYqpiIiIiB7IMF8vkfQ14GXbp0k6BdjA9raStgUOAM4HjqEkjD8I7Ge7VU+UpO8BHwdeBHaqmVIjgHOBVYAn675/b9pvKHA6MAowcIzt30vaE/gmJf7gj7a/XrefBfwU2AF4vG5zArAG8BXbl3V0vUlAj4iIKDIBvZdIeh/w37Z3lzSeUjS9n1KkvETJddre9guSvg4sZftYSTcCh9ueJMnAjrYvl3QC8HxNJb8c+J3t8yXtX7fZuen8P6zH/Er9vhIlq+o2YGPgWeAa4DTbf6jn2sH2lZIuAZarbVwbON/2yI6ut7MT0DNfKiIiFhXtTUDPMF/vmQxsLGkFSgDnrZReoi0pvUxrAxMkTaG8R+9tbRzjFUp6ecvxRtTPmwG/rJ9/DmzRxr7bAT9p+WL7WWA0cKPtJ22/BlxIyaBqOddV9fN0YJztV+vnlvPOQ9JBkiZJmjRn9ow2b0JERMRgk2G+XlLDLh8GxlDym6YB2wBrUl7Lcq3tPedzmFc9t6twDgv299N4rtepCey2X5fU5nmTgB4REdFaeqZ613jgcOCm+vlg4C7KUNv7Ja0JIGm5mjLeWbcAn66f96rHbnYt8KWWL3WY7w7gA5JWkTQE2BMY16UrakdLAnrLT0RExGCVYqp3jQeGA7fa/jdlrtR4209Seqx+JWkaZQjwPV047iHAfnXfvYHDACQdLOngus1xwEqS7pY0FdjG9uPAEZQXIk8FJtu+tKcXGREREXNlAnp0S/ME9Ew0j4iIRV0S0KNXJRohIiKiyDBfH5G0oqQv1s9bS7pifvs07X+spO3q50ckrbIA2jhG0mq9fdyIiIhFWYqpvrMi8MXu7mz7SNt/7r3mtGkMkGIqIiKiC1JM9Z3jgXfWnKkTgaGSfifpfkkXShKApI0ljZM0WdLVkobX5WMl7dZwvEMk3SlpuqRWk9lr79eNnT1HPfYo4EJJUyQts4DvR0RExCIhxVTfOQJ4sCaLfw3YEPgKJczzHZTohCUor4TZzfbGlFfIfK+d4z1leyPKK2EOb2ebTp/D9u+AScBetkfafrFnlxsRETE4ZAJ6/7nD9j8Bam/VCOA5YF3g2tqJNITy3ry2XFz/nQx8cgGdYx6SDgIOAlhjjTU6s0tERMQiL8VU/3m54XNL2rmAe2xv1oX9O0pK7+k55tGcgN7V/SMiIhZFGebrOzOB5eezzQPAqpI2A5C0hKR1erkdHZ2jM22MiIiIBimm+ojtpykvOr6bMgG9rW1eAXYDflhTzKcAmzdu0tE5JI2SdM582tHROcYCZ2YCekREROclAX0hIely4GTbN/R3W6C+6HjSpP5uRkRERJ9pLwE9PVMLAUnnAssCN/d3WyIiImJeKaYGKEkj6pAgtve3/UHbr0r6iqRl+7t9ERERUaSYWvh8hdJLFREREQNAiqmBbfGaXH5fTTI/lPK6lxsktZo7JWlNSX+WNLWmo79TxYmS7q5p6XvUbbeuKeiXSnpI0vGS9pJ0R93unX19sREREQuj5EwNbO8GDrA9oc6bWhL4F7CN7afa2P5C4Hjbl0hamlIsfxIYCWwArAJMlHRT3X4D4L3AM8BDwDm2N5F0GHAIpRcsIiIiOpCeqYHtH7Yn1M+/ALZob0NJywOr274EwPZLtmfXfX5le47tfwPjgNF1t4m2H7f9MvAgcE1dPp2Slt58joMkTZI06cknn+yFy4uIiFj4pZga2JpzK3o7x6IxIf31hu+v00avpe2zbI+yPWrVVVft5aZEREQsnFJMDWxrtCSVA5+hRCO0mVJueybwT0k7A0haqj71Nx7YQ9IQSasCWwF39EXjIyIiBoMUUwPbA8CXJN0HrAT8lPJuvKtaJqBLOkdSS4DY3sChkqYBtwD/AVwCTAOmAtcD/2P7//r2MiIiIhZdSUCPbkkCekREDDZJQI+IiIhYAAZdMdWYLN7F/Y6WdPiCaFNEREQsvAZdMdXfJCXbKyIiYhEyWIupIZLOlnSPpGskvU3SZABJG0iypDXq9web34VXk8WvkjRZ0nhJ76nLx0rarWG7WfXfret2lwH3Slpa0nk1afwuSdvU7cbURPIbJf1V0lENx/psTSefIulnkoY0X1QS0CMiIvreYC2m1gJ+Ynsd4DlgS2BpSSvUz5OALSW9DXiihl82Ogs4xPbGwOHAGZ0450bAYbbfBXwJsO31gD2B82tiOcAmwK7A+sDukkZJei+wB/B+2yOBOcBebZzjwnpdGwCbA48zbwL6dsCJkobX7TcADqakoO8NvMv2JsA5lAT0eSS0MyIiorXBOuT0sO0p9fNkStr3LcD7KTlM3wc+CoiS0/QGSUMphcpvJbUsXqoT57zD9sP18xbA6QC275f0KPCuuu5a20/Xc11ct30N2JjyKhiAZYAnmtrVKgG9Ln8jAR34t6SWBPTnqQnodbvmBPRtmi/A9lmUQpJRo0blMdCIiAgGbzHVmPw9h1Kc3ETplXobcCnwdUri+B+b9l0MeK72EDV7ra5H0mKUd+m1eKGTbWsr9VzA+ba/0cljdFaXEtAjIiKitcE6zNeW8cBngb/afp3y8t8dKKnjb7D9PPCwpN0B6pykDerqRyg9SAA7Akt0cK696v7vAtagBHQCfEjSypKWAXYGJgDXAbtJenPdZ+U6BNnYriSgR0RE9IMUU5XtRyg9QDfVRTdTeqCebWPzvYADJE0F7gF2qsvPBj5Ql29G+71RZwCLSZoOXASMqS8bhlLo/J6SWv5725Ns3wt8G7impptfCwyHJKBHRET0tySgDyCSxgCjbH+5v9syP0lAj4iIwSYJ6BERERELwKAvpiSNlLRDw/deSTqXdKyk7TpYP0bSjxuX2R5r+8uS/iRpxfrzxZ62pZ3zdysJPiIiIuY16IspSgbTDvPbqKtsH2n7z93cdwfbzwErAgukmIqIiIjesUgUU7WX5f6aQP4XSRdK2k7ShJokvkn9ubUmjt8i6d2SlgSOpTztNqUlHRxYu6aQPyTp0DbON7pmQCFpJ0kvSlqyJps/VJe/kYZet7+lJpPfUTOhAFZTSVL/q6QTGo7/iKRVgOOBd9a2nShpqKTrarr5dEk70QZJG9d088mSrm4J6azLp9YJ8l9q2H6eXjJJV0jaupu/joiIiEFlUcoSWhPYHdgfmAh8hhJ4uSPwTWAfYEvbr9Xht+/b3lXSkTRM+pZ0NPAeSmjl8sADkn5q+9WGc91F6dGCkk11NyUIc3Hg9sZG1YLtImAP2xNryvqLdfVIYENKvtMDkk63/Y+G3Y8A1m3JtFJ5r98utp+vxdZtki5zw1MEkpagBILuZPvJWiB+r96X84Av275J0olduLctxz4IOAhgjTXW6OruERERi6RFqZh62PZ0AEn3ANfZdo0fGAEMo7y2ZS1KEGZ7GVAAf6xRBS9LegJ4C/DPlpW1IHtQ5TUvmwAnU/KbhtCUmA68G3jc9sS67/O1jdQ2zqjf76UEhv6D9gn4vqStKMGaq9e2NUYdvBtYF7i2nmMI8LikFYEVbbdEP/wc2L6Dc7WSBPSIiIjWFqVian5p3t8FbrC9i6QRwI2dPNYc2r5PN1GKkVeBPwNjKYXL17rZ5vbO02gvYFVgY9uvSnoEWLppGwH32N5snoWlmGrPG8ntVfMxIyIioh2LxJypThoGPFY/j2lYPpMynNdV44GvALfafhJ4E6VXqPkJuQeA4ZJGQ3mHXh2u64zmtg2jvHj5VUnbUHqymj0ArCpps3q+JSStUye0P6fyrj6Y90XJjwAjJS0m6a2U3raIiIjohMFUTJ0A/EDSXczbA3QDZcJ54wT0NtXIgtXq19spQ2wtw2bTgOmN85cAbL8C7AGcXid+X0sne37qC48nSLq7znG6EBhVhy73Ae5vbls9327AD+v5plBezAywH/ATSVMoPVgtJgAPA/cCpwF3dqZ9ERERkQT06KYkoEdExGCjJKAv3BriEiIiImIASTEVERER0QMppgYgSctJ+mMN2Ly7cS6XpGUkXSnpwDb2axUOWoNEz6shn3fViestQZ1/kHRt7fX6sqSv1m1uk7RyX15zRETEwirF1MD0UeBftjewvS5wVV0+FLgc+JXtsxt3aAgHPcz2BsB2lHDQLwG2vR6wJyVrq2UC/LrAJymBo98DZtveELiVMsE9IiIi5iPF1MA0HfiQpB9K2rIl2BO4FDjP9gVt7NMqHNT2a5QU+F/UZfcDjwLvqvvcYHtmjXaYQSnUWs4/ovkEkg6SNEnSpCeffLJXLjQiImJhl2JqALL9F2AjSlFzXH3lDZQIg4+qRpv3gvkFnTa36yzbo2yPWnXVVXupCREREQu3FFMDUM2ymm37F8CJlMIK4EjgWeAnbezWXjjoeGpAp6R3AWvUbSMiIqIXpJgamNYD7qjhmkcBxzWsOwxYRtIJ0Cqss61w0DOAxWrQ50XAmPrewYiIiOgFCe2MbkloZ0REDDYJ7YyIiIhYAFJMLUQk7Sxp7f5uR0RERMyVYmoBkDRkAR16ZyDFVERExACSYqqJpK9JOrR+PkXS9fXztpIulPTTmrV0j6RjGvZ7pOZC3QnsXr//QNKUuv1Gkq6W9KCkgxv2+3pNJ58q6fi67EBJE+uy30taVtLmwI7AifWY72xq99CGpPNpknaty/esy+6W9MOG7WdJOrFex58lbSLpRkkPSdpxAd7iiIiIRUqKqdbGA1vWz6OAoZKWqMtuAr5VJ5+tD3xA0voN+z5teyPbv67f/257ZD3mWGA34H3AMQCStgd2AjatqeUn1P0utj26LrsPOMD2LcBlwNdsj7T9YFO7vwPMsL2e7fWB62vEwg+BbYGRwGhJO9ftlwOut70OMJPyxOCHgF2AY7tx3yIiIgalFFOtTQY2lrQCJcTyVkpRtSWlKPpU7X26C1iHeYfdLmo61mX13+nA7Q1p4y9LWpHyypfzbM8GsP1M3X5dSeNrnMFe9Tzzsx0N+VO2n6W8JuZG20/WNPQLga3qJq8w9zU104Fxtl+lnfRzSAJ6REREW1JMNakFxcPAGOAWSgG1DbAm5V13hwMfrL0/f6RkObV4oelwjYnizWnjrRLGG4wFvlzfp3dM0zl6y6uem4vxRvtst9u2JKBHRES0lmKqbeMpRdNN9fPBlJ6oFSgF0wxJbwG27+F5rgX2k7QsgKSV6/Llgcfr8OJeDdvPrOvaO9aXWr5IWgm4gzIUuUqdFL8nMK6HbY6IiIgGKabaNh4YDtxq+9/AS8B421MpRdX9wC8p78rrNttXUYYCJ9W088Prqu8At9fj39+wy6+Br0m6S9I7JR3cMJn9OGClOtF8KrCN7ceBI4AbgKnAZNuX9qTNERERMa8koEe3JAE9IiIGmySgR0RERCwAKaYGKEmrSfpdN/b7U31SEEmzer1hERERMY+OniiLfmT7X5RcqnlIWrzGHLS33w69cf75nSciIiKKFFMDQE0+/4ftn9TvRwOzgDG215U0BvgkMBQYUsM+xwLrAg8AqwFfsj1J0iPAKNtPdXC+A4CvA89RJqa/bPvLksZSJttvSJn8/tXevtaIiIhFTYb5BoaLgE81fP8U5Wm+RhsBu9n+APBF4Fnba1Oe/Nu4syeqqejfoSSxvx94T9Mm/wlsbjuFVERERCekmBoAbN8FvLnOk9oAeBb4R9Nm1zYkpG9BiUnA9t3AtC6cbhNK2vkzNaD0t03rf2t7Tls7JgE9IiKitRRTA8dvKXOk9qD1a2mgdbr6gtLueZKAHhER0VqKqYHjIuDTlIKqubeo2QTqsKCktYH1unCeiZRU9JUkLQ7s2o22RkRERJViaoCwfQ/lVTGP1eTyjpwBrCrpXkry+T3AjI52qAnr2H4M+D7lVTMTgEfmt29ERES0LwnoC6H6nr0lbL8k6Z3An4F3236lk/sPtT2r9kxdApxr+5KutCEJ6BERMdi0l4CeaISF07LADfVFyAK+2NlCqjpa0nbA0sA1wB96v4kRERGDQ4qphZDtmUCryrgL+x8+/60iIiKiMzJnKiIiIqIHUkxFRERE9ECKqYiIiIgeSDEVERER0QMppiIiIiJ6IMVURERERA+kmIqIiIjogRRTERERET2QYioiIiKiB1JMRURERPRAiqmIiIiIHkgxFREREdEDKaYiIiIieiDFVEREREQPyHZ/tyEWQpJmAg/0dzsGkFWAp/q7EQNE7sVcuRdz5V7MlXsxr4XpfrzN9qrNCxfvj5bEIuEB26P6uxEDhaRJuR9F7sVcuRdz5V7MlXsxr0XhfmSYLyIiIqIHUkxFRERE9ECKqeius/q7AQNM7sdcuRdz5V7MlXsxV+7FvBb6+5EJ6BERERE9kJ6piIiIiB5IMRUdkvRRSQ9I+pukI9pYv5Ski+r62yWN6Idm9olO3Isxkp6UNKX+fK4/2tkXJJ0r6QlJd7ezXpJOq/dqmqSN+rqNfaUT92JrSTMa/i6O7Os29hVJb5V0g6R7Jd0j6bA2thkUfxudvBeD4m9D0tKS7pA0td6LY9rYZqH+b0mKqWiXpCHAT4DtgbWBPSWt3bTZAcCzttcETgF+2Let7BudvBcAF9keWX/O6dNG9q2xwEc7WL89sFb9OQj4aR+0qb+MpeN7ATC+4e/i2D5oU395Dfhv22sD7wO+1Mb/nQyWv43O3AsYHH8bLwPb2t4AGAl8VNL7mrZZqP9bkmIqOrIJ8DfbD9l+Bfg1sFPTNjsB59fPvwM+KEl92Ma+0pl7MWjYvgl4poNNdgIucHEbsKKk4X3Tur7ViXsxaNh+3Pad9fNM4D5g9abNBsXfRifvxaBQf9ez6tcl6k/zhO2F+r8lKaaiI6sD/2j4/k9a/4/BG9vYfg2YAbypT1rXtzpzLwB2rUMXv5P01r5p2oDU2fs1WGxWhziulLROfzemL9Rhmg2B25tWDbq/jQ7uBQySvw1JQyRNAZ4ArrXd7t/FwvjfkhRTEb3ncmCE7fWBa5n7/2XF4HYn5RUUGwCnA3/o3+YseJKGAr8HvmL7+f5uT3+az70YNH8btufYHgn8J7CJpHX7uUm9KsVUdOQxoLF35T/rsja3kbQ4MAx4uk9a17fmey9sP2375fr1HGDjPmrbQNSZv51BwfbzLUMctv8ELCFplX5u1gIjaQlK8XCh7Yvb2GTQ/G3M714Mtr8NANvPATfQep7hQv3fkhRT0ZGJwFqS3i5pSeDTwGVN21wG7Fs/7wZc70UzvGy+96Jp3seOlDkSg9VlwD71ya33ATNsP97fjeoPkv6jZe6HpE0o/7u70PxHoivqdf4vcJ/tk9vZbFD8bXTmXgyWvw1Jq0pasX5eBvgQcH/TZgv1f0vyouNol+3XJH0ZuBoYApxr+x5JxwKTbF9G+R+Ln0v6G2US7qf7r8ULTifvxaGSdqQ8xfMMMKbfGryASfoVsDWwiqR/AkdRJpVi+0zgT8AOwN+A2cB+/dPSBa8T92I34AuSXgNeBD69MP1HooveD+wNTK/zYwC+CawBg+5vozP3YrD8bQwHzq9PRS8G/Mb2FYvSf0uSgB4RERHRAxnmi4iIiOiBFFMRERERPZBiKiIiIqIHUkxFRERE9ECKqYiIiIgeSDEVEdFE0hxJU+ob7qdK+m9JC/R/LyUdLGmfLmw/QtKLtZ0tPx3uL2nndl62GxE9kJypiIjWXqyvvkDSm4FfAitQMqQWiJo71FUPtrSzk3YGrgDubV4hafH6TrSI6KL0TEVEdMD2E8BBwJdravfSks6TNF3SXZK2AZA0RtIfJF0r6RFJX5b01brNbZJWrtsdKGli7fH6vaRl6/KjJR1eP98o6YeS7pD0F0lbdqXNkmZJ+l49x22S3iJpc0oy/4m1F+ud9TynSpoEHCbpg7W90yWdK2mperxHJJ1Ql98haU1Jy0t6uL4yBUkrNH6PGExSTEVEzIfthyjJ928GvlQWeT1gT0qy89J103WBTwKjge8Bs21vCNwKtAzBXWx7dH257X3AAe2cdnHbmwBfof0esXc2DfO1FF3LAbfVc9wEHGj7FsorO75me6TtB+u2S9oeBfwEGAvsUa9tceALDeeaUZf/GDjV9kzgRuBjdf2n67W92k5bIxZZKaYiIrpmC+D/t3c/LzZGYQDHv08oFhYW9hMaC5Y2NrJlYzMlTVNmL/+BhbK2QCjyW8jSHyDdJEnJWBglrJSx0aQMM/NYvOd232bu3B9eGc18P3U7v97znrN8et5zO3cAMvMt8AkYLWOPM3M2M2eAb8Cj0j8FjJT63ohoRcQUMA7sWWGd9sW4L2tzl3pfAqP2r1X6f1J9zus3H+BBKXcDHzLzXWnfBA7UnrtXK/eX+lU618FMAtd7rCOtWQZTktRHROwAFoAvfR6dq9UXa+1FOmdUbwAnSpbnNLCZ7tpzFxj+fOuv2h1v/eZ/H/CdubSemU+BkYg4CGzIzDdD7lNaEwymJKmHiNgOXAYulAClRZVRIiJGqS6unR7ilVuBz+Vs0fhf3m4/s2X9bqapAqNdpT0BPKmNH62Vz2r9t6gO6JuV0rrlv/kkabktEfEK2ATMA7eBs2XsInCpfKabB45n5lxEDPruU8BzYKaUKwU3g9hZ9tl2LTPP9Xj+PnAlIk4CY/WBzPwREZPAw4jYCLygCiLbtkXEa6qM2bFa/13gDJ3PgNK6E51MsCRJy0XER2BfZn7tMjYGHMnMiX++Mek/YWZKkvRHIuI8cAg4vNp7kVaTmSlJkqQGPIAuSZLUgMGUJElSAwZTkiRJDRhMSZIkNWAwJUmS1IDBlCRJUgO/AZKDf1Zru2PLAAAAAElFTkSuQmCC\n",
      "text/plain": [
       "<Figure size 576x576 with 1 Axes>"
      ]
     },
     "metadata": {
      "needs_background": "light"
     },
     "output_type": "display_data"
    }
   ],
   "source": [
    "import numpy as np\n",
    "\n",
    "y_limit = 121\n",
    "dom_ent = domain_entropies.head(y_limit)\n",
    "\n",
    "fig, ax = plt.subplots(figsize=(8,8))\n",
    "\n",
    "domains = dom_ent.index\n",
    "y_pos = np.arange(len(domains))\n",
    "\n",
    "ax.barh(\n",
    "    y_pos,\n",
    "    dom_ent.values\n",
    ")\n",
    "\n",
    "ax.set_yticks(y_pos[::3])\n",
    "ax.set_yticklabels(domains[::3])\n",
    "ax.invert_yaxis()  # labels read top-to-bottom\n",
    "ax.set_xlabel('Domain Entropy')\n",
    "ax.set_title('Within Mailing List Domain Entropy')"
   ]
  },
  {
   "cell_type": "markdown",
   "id": "mounted-demographic",
   "metadata": {},
   "source": [
    "The most surprising thing about this metric is that the generic email domain `gmail.com` has less entropy than the corporate domain `google.com`. Why is that?"
   ]
  },
  {
   "cell_type": "code",
   "execution_count": 13,
   "id": "transparent-briefs",
   "metadata": {},
   "outputs": [
    {
     "data": {
      "text/plain": [
       "google.com         3.162711\n",
       "gmail.com          3.045345\n",
       "hotmail.com        2.553237\n",
       "oracle.com         1.939188\n",
       "yahoo.com          1.814037\n",
       "w3.org             1.758979\n",
       "microsoft.com      1.740491\n",
       "ericsson.com       1.731023\n",
       "akamai.com         1.585919\n",
       "nokia.com          1.475076\n",
       "fb.com             1.457502\n",
       "us.ibm.com         1.430280\n",
       "opera.com          1.395972\n",
       "apple.com          1.290364\n",
       "maebashi-it.org    1.273028\n",
       "cisco.com          1.187929\n",
       "amazon.com         1.152774\n",
       "chromium.org       1.151040\n",
       "cloudflare.com     1.088900\n",
       "acm.org            1.081088\n",
       "dtype: float64"
      ]
     },
     "execution_count": 13,
     "metadata": {},
     "output_type": "execute_result"
    }
   ],
   "source": [
    "domain_entropies.head(20)"
   ]
  },
  {
   "cell_type": "markdown",
   "id": "brutal-softball",
   "metadata": {},
   "source": [
    "It looks like the `gmail.com` domain is dominated by a few major individuals, whereas the `google.com` representation is smaller overall, and more evenly distributed across their team members."
   ]
  },
  {
   "cell_type": "code",
   "execution_count": 14,
   "id": "framed-tournament",
   "metadata": {},
   "outputs": [
    {
     "data": {
      "text/plain": [
       "martin.thomson@gmail.com      2021\n",
       "grmocg@gmail.com               973\n",
       "jasnell@gmail.com              829\n",
       "zhong.j.yu@gmail.com           233\n",
       "kazuhooku@gmail.com            211\n",
       "bizzbyster@gmail.com           186\n",
       "tatsuhiro.t@gmail.com          164\n",
       "lucaspardue.24.7@gmail.com     159\n",
       "hallam@gmail.com               152\n",
       "potswa@gmail.com               132\n",
       "Name: email, dtype: int64"
      ]
     },
     "execution_count": 14,
     "metadata": {},
     "output_type": "execute_result"
    }
   ],
   "source": [
    "froms[froms['domain'] == 'gmail.com']['email'].value_counts().head(10)"
   ]
  },
  {
   "cell_type": "code",
   "execution_count": 15,
   "id": "hazardous-leave",
   "metadata": {},
   "outputs": [
    {
     "data": {
      "text/plain": [
       "<AxesSubplot:>"
      ]
     },
     "execution_count": 15,
     "metadata": {},
     "output_type": "execute_result"
    },
    {
     "data": {
      "image/png": "iVBORw0KGgoAAAANSUhEUgAAAZQAAAD4CAYAAADLhBA1AAAAOXRFWHRTb2Z0d2FyZQBNYXRwbG90bGliIHZlcnNpb24zLjQuMywgaHR0cHM6Ly9tYXRwbG90bGliLm9yZy/MnkTPAAAACXBIWXMAAAsTAAALEwEAmpwYAAAnBUlEQVR4nO3deZxddX3/8df73jsz2YgEMkRIwCBGK2gJEHErikURaRWtVuHXClo1UrGKS1v1V3+i1EepilZqxR9LCvpTEEUUEYSwCKigTFiyAIGEpSQEMqwBEpJZPr8/vt87c2bLcufO3JnM+/nIPHLu957lc9bP+X7PuecoIjAzMxuuUqMDMDOznYMTipmZ1YUTipmZ1YUTipmZ1YUTipmZ1UWl0QE00syZM2Pu3LmNDsPMbFxZsmTJYxHR2r98QieUuXPn0tbW1ugwzMzGFUkPDlbuJi8zM6sLJxQzM6sLJxQzM6sLJxQzM6sLJxQzM6sLJxQzM6sLJxQzM6uLhicUSXtLuk7SnZJWSPpkLt9N0mJJ9+b/Z+RySTpD0ipJSyUdXBjXCbn/eyWdMFIx/2blev7zmntHavRmZuNSwxMK0Al8JiL2B14DnCRpf+BzwDURMQ+4Jn8GeBswL/8tBM6ElICALwGvBg4FvlRNQvX223sf48zrV4/EqM3Mxq2GJ5SIWBcRt+buZ4C7gNnAMcD5ubfzgXfm7mOA70dyM7CrpD2BtwKLI+KJiHgSWAwcNRIxl0uiq9svJjMzK2p4QimSNBc4CPgDMCsi1uWvHgFm5e7ZwEOFwdbksqHK+09joaQ2SW3t7e01xVkqiW6/6dLMrI8xk1AkTQMuBk6OiA3F7yK9p7guR/CIOCsiFkTEgtbWAc822y5luYZiZtbfmEgokppIyeSHEfGzXPxobsoi/78+l68F9i4MPieXDVVed6mGAuFaiplZj4YnFEkCzgXuiohvFr66FKjeqXUC8ItC+fH5bq/XAE/nprErgSMlzcgX44/MZXVXKQnAtRQzs4Kx8Pj61wPvB5ZJuj2XfQE4DbhI0oeAB4H35u8uB44GVgEbgQ8CRMQTkk4Fbsn9fSUinhiJgMvVhBIxJhagmdlY0PDjYUT8FtAQXx8xSP8BnDTEuBYBi+oX3eBKSuF2d4/0lMzMxo+GN3mNR+W81Lp8DcXMrIcTSg2qNRRfQzEz6+WEUoPqNZRuJxQzsx5OKDUoXpQ3M7PECaUGvRflnVDMzKqcUGrgGoqZ2UBOKDUo+6K8mdkATig1KJX8OxQzs/6cUGpQffRKpzOKmVkPJ5Qa9NRQfA3FzKyHE0oNeq+hNDgQM7MxxAmlBj2PXvFFeTOzHk4oNej5HYqbvMzMejih1KDs96GYmQ3ghFKDkn/YaGY2gBNKDcp+9IqZ2QANTyiSFklaL2l5oezHkm7Pfw9U3+Qoaa6kTYXvvlcY5hBJyyStknRGfrXwiHCTl5nZQA1/YyNwHvAd4PvVgoh4X7Vb0unA04X+V0fE/EHGcybwEeAPpNcEHwVcUf9wC+9DcZOXmVmPhtdQIuIGYNB3v+daxnuBC7Y2Dkl7AtMj4ub8iuDvA++sc6g9yn70ipnZAA1PKNtwGPBoRNxbKNtX0m2Srpd0WC6bDawp9LMmlw0gaaGkNklt7e3tNQXlVwCbmQ001hPKcfStnawD9omIg4BPAz+SNH1HRhgRZ0XEgohY0NraWlNQ5VJabF2uopiZ9RgL11AGJakC/BVwSLUsIjYDm3P3EkmrgZcCa4E5hcHn5LIR4UevmJkNNJZrKG8G7o6InqYsSa2Syrn7xcA84L6IWAdskPSafN3leOAXIxVYyY9eMTMboOEJRdIFwE3AyyStkfSh/NWxDLwY/wZgab6N+KfAiRFRvaD/MeAcYBWwmhG6wwsKF+V9DcXMrEfDm7wi4rghyj8wSNnFwMVD9N8GvKKuwQ3Bb2w0Mxuo4TWU8cjvQzEzG8gJpQauoZiZDeSEUgM/esXMbCAnlBq4ycvMbCAnlBr4dyhmZgM5odSg5EevmJkN4IRSg0r10SuuopiZ9XBCqUFPk5crKGZmPZxQalBt8vIbG83Mejmh1KDsd8qbmQ3ghFKDkn/YaGY2gBNKDXrf2OiEYmZW5YRSg7LfKW9mNoATSg1KrqGYmQ3ghFKjckmuoZiZFTQ8oUhaJGm9pOWFslMkrZV0e/47uvDd5yWtkrRS0lsL5UflslWSPjfScZclP3rFzKyg4QkFOA84apDyb0XE/Px3OYCk/UlvcjwgD/NdSeX8WuD/At4G7A8cl/sdMaWSHw5pZlY0Ft7YeIOkudvZ+zHAhRGxGbhf0irg0Pzdqoi4D0DShbnfO+sdb1VZotM/lTcz6zEWaihD+bikpblJbEYumw08VOhnTS4bqnwASQsltUlqa29vrzm4ckmuoZiZFYzVhHImsB8wH1gHnF6vEUfEWRGxICIWtLa21jyeckn+YaOZWUHDm7wGExGPVrslnQ1clj+uBfYu9Donl7GV8hHhu7zMzPoakzUUSXsWPr4LqN4BdilwrKQWSfsC84A/ArcA8yTtK6mZdOH+0pGMsST5dyhmZgUNr6FIugA4HJgpaQ3wJeBwSfOBAB4APgoQESskXUS62N4JnBQRXXk8HweuBMrAoohYMZJxu8nLzKyvhieUiDhukOJzt9L/V4GvDlJ+OXB5HUPbqpLc5GVmVjQmm7zGg3LJTV5mZkVOKDVKF+UbHYWZ2djhhFKjkvxwSDOzIieUGvmivJlZX04oNSpJdDqhmJn1cEKpUaXsR6+YmRU5odQoPb7eCcXMrMoJpUYlPxzSzKwPJ5QauYZiZtaXE0qNSr7Ly8ysDyeUGpXlJi8zsyInlBr5dyhmZn05odSo5EevmJn14YRSo7IfvWJm1ocTSo3c5GVm1pcTSo1KvihvZtZHwxOKpEWS1ktaXij7uqS7JS2VdImkXXP5XEmbJN2e/75XGOYQScskrZJ0hiSNZNzlkp/lZWZW1PCEApwHHNWvbDHwioj4U+Ae4POF71ZHxPz8d2Kh/EzgI6T3zM8bZJx15RdsmZn11fCEEhE3AE/0K7sqIjrzx5uBOVsbh6Q9gekRcXNEBPB94J0jEG6P9IItJxQzs6qGJ5Tt8HfAFYXP+0q6TdL1kg7LZbOBNYV+1uSyASQtlNQmqa29vb3moPzoFTOzvsZ0QpH0v4FO4Ie5aB2wT0QcBHwa+JGk6Tsyzog4KyIWRMSC1tbWmmMrucnLzKyPSqMDGIqkDwB/CRyRm7GIiM3A5ty9RNJq4KXAWvo2i83JZSOmLDd5mZkVjckaiqSjgH8C3hERGwvlrZLKufvFpIvv90XEOmCDpNfku7uOB34xkjGmh0OO5BTMzMaXhtdQJF0AHA7MlLQG+BLprq4WYHG++/fmfEfXG4CvSOoAuoETI6J6Qf9jpDvGJpOuuRSvu9RduYR/h2JmVtDwhBIRxw1SfO4Q/V4MXDzEd23AK+oY2lb5oryZWV9jsslrPPBFeTOzvpxQauSL8mZmfTmh1MiPXjEz68sJpUZ+9IqZWV9OKDXyo1fMzPpyQqlRSSICwknFzAxwQqlZuZSeju9bh83MEieUGvUkFNdQzMwAJ5SalfL7u7r9+BUzM8AJpWblvORcQzEzS5xQalStofgaiplZ4oRSo+o1FP8WxcwscUKpkS/Km5n15YRSIzd5mZn15YRSI/8Oxcysr4YnFEmLJK2XtLxQtpukxZLuzf/PyOWSdIakVZKWSjq4MMwJuf97JZ0w0nE7oZiZ9dXwhEJ6y+JR/co+B1wTEfOAa/JngLeRXvs7D1gInAkpAZHe9Phq4FDgS9UkNFLK1d+h+BqKmRkwBhJKRNwAPNGv+Bjg/Nx9PvDOQvn3I7kZ2FXSnsBbgcUR8UREPAksZmCSqivXUMzM+mp4QhnCrIhYl7sfAWbl7tnAQ4X+1uSyocoHkLRQUpuktvb29poDLJVcQzEzKxqrCaVHpMf51u2oHRFnRcSCiFjQ2tpa83jKPXd51SsyM7PxbawmlEdzUxb5//W5fC2wd6G/OblsqPIRU330Sqcf5mVmBozdhHIpUL1T6wTgF4Xy4/PdXq8Bns5NY1cCR0qakS/GH5nLRsz0SU0AbNjUOZKTMTMbNyqNDkDSBcDhwExJa0h3a50GXCTpQ8CDwHtz75cDRwOrgI3ABwEi4glJpwK35P6+EhH9L/TX1cxdWgB47NnNIzkZM7Nxo+EJJSKOG+KrIwbpN4CThhjPImBRHUPbqt2nNgPwuBOKmRkwdpu8xrwZU5opCR57dkujQzEzGxOcUGpUKondprbw+HOuoZiZgRPKsMyc1uwaiplZ5oQyDDOntfiivJlZ5oQyDDOnNfO4ayhmZoATyrDs7hqKmVkPJ5RhmDmthY1buti4xT9uNDNzQhmG3adVf4viZi8zMyeUYWid5l/Lm5lVOaEMg2soZma9nFCGYaZrKGZmPZxQhmFqc3oU2sYtXQ2OxMys8ZxQhqGpkl6y1eG3bJmZOaEMR6WUFl+n3ytvZuaEMhxN5VRD2dLpGoqZ2ZhNKJJeJun2wt8GSSdLOkXS2kL50YVhPi9plaSVkt46CjFSKcmvATYzYwy8YGsoEbESmA8gqUx6R/wlpLc0fisivlHsX9L+wLHAAcBewNWSXhoRI3rFvFIWnV1u8jIzG7M1lH6OAFZHxINb6ecY4MKI2BwR95NeE3zoSAfWVC6xxRflzczGTUI5Frig8PnjkpZKWiRpRi6bDTxU6GdNLhtRTeWSayhmZoyDhCKpGXgH8JNcdCawH6k5bB1w+g6Ob6GkNklt7e3tw46vqSzfNmxmxjhIKMDbgFsj4lGAiHg0Iroiohs4m95mrbXA3oXh5uSyPiLirIhYEBELWltbhx1cpVSiwzUUM7NxkVCOo9DcJWnPwnfvApbn7kuBYyW1SNoXmAf8caSDa66UXEMxM2MM3+UFIGkq8Bbgo4Xir0maDwTwQPW7iFgh6SLgTqATOGmk7/ACfNuwmVk2phNKRDwH7N6v7P1b6f+rwFdHOq6iSrnElk43eZmZjYcmrzGtuewaipkZOKEMW8W3DZuZAU4ow9ZUln/YaGaGE8qwpR82OqGYmTmhDFOlJP8OxcwMJ5Rhayr7dyhmZuCEMmxOKGZmiRPKMDWV5Tc2mpnhhDJsvm3YzCxxQhkmvw/FzCxxQhmmprJ827CZGU4ow+bH15uZJU4ow9RU8Qu2zMzACWXYmkq+bdjMDJxQhq2pXKI7oNu3DpvZBOeEMkyVsgDo8CPszWyCG9MJRdIDkpZJul1SWy7bTdJiSffm/2fkckk6Q9IqSUslHTwaMTZVE4ovzJvZBDemE0r2poiYHxEL8ufPAddExDzgmvwZ4G2k98jPAxYCZ45GcE3ltAh967CZTXTjIaH0dwxwfu4+H3hnofz7kdwM7Cppz5EOppITin/caGYT3VhPKAFcJWmJpIW5bFZErMvdjwCzcvds4KHCsGtyWR+SFkpqk9TW3t4+7ACbc5OXH79iZhNdpdEBbMOfRcRaSXsAiyXdXfwyIkLSDh3JI+Is4CyABQsWDDsLVEopJ/vWYTOb6MZ0DSUi1ub/1wOXAIcCj1absvL/63Pva4G9C4PPyWUjqqlSTSiuoZjZxDZmE4qkqZJ2qXYDRwLLgUuBE3JvJwC/yN2XAsfnu71eAzxdaBobMU2l6l1erqGY2cQ2lpu8ZgGXSIIU548i4teSbgEukvQh4EHgvbn/y4GjgVXARuCDoxFkpecuL9dQzGxiG7MJJSLuAw4cpPxx4IhBygM4aRRC66PJP2w0MwPGcJPXeFH9HUpHpxOKmU1sTijD1PPDRj/Ly8wmOCeUYao+y8s/bDSzic4JZZiafVHezAxwQhm2nqcNu4ZiZhOcE8ow+ZfyZmaJE8owucnLzCxxQhkmN3mZmSVOKMPU8zsU3zZsZhOcE8ow9fxS3j9sNLMJzgllmHqe5eVHr5jZBOeEMkx+p7yZWeKEMkxNvm3YzAxwQhm2UkmUS/Jtw2Y24Tmh1EGlJNdQzGzCG7MJRdLekq6TdKekFZI+mctPkbRW0u357+jCMJ+XtErSSklvHa1Ym8slX0MxswlvzL5gC+gEPhMRt+ZXAS+RtDh/962I+EaxZ0n7A8cCBwB7AVdLemlEdI10oJWyayhmZmO2hhIR6yLi1tz9DHAXMHsrgxwDXBgRmyPiftKrgA8d+UjTrcO+bdjMJroxm1CKJM0FDgL+kIs+LmmppEWSZuSy2cBDhcHWsPUEVDfN5RJbOt3kZWYT25hPKJKmARcDJ0fEBuBMYD9gPrAOOH0Hx7dQUpuktvb29rrEWCnLNRQzm/DGdEKR1ERKJj+MiJ8BRMSjEdEVEd3A2fQ2a60F9i4MPieX9RERZ0XEgohY0NraWpc458yYzE2rH+e5zZ11GZ+Z2Xg0ZhOKJAHnAndFxDcL5XsWensXsDx3XwocK6lF0r7APOCPoxHrp9/yMtY/s5kzf7N6NCZnZjYmjeW7vF4PvB9YJun2XPYF4DhJ84EAHgA+ChARKyRdBNxJukPspNG4wwvgkBfN4Jj5e3H2jfdx/GtfxB7TJ43GZM3MxhRFTNyLyQsWLIi2tra6jOuBx57jiG9ez/GvfRFfevsBdRmnmdlYJGlJRCzoXz5mm7zGm7kzp/Lug2fzwz/8Dw8/tanR4ZiZjTonlDr6xBHzEHDaFXc3OhQzs1HnhFJHc2ZMYeEbXsyldzzM6VetZP0zzzc6JDOzUeOEUmd/f/h+vPnle/Cd61Zx+Nd/w3m/u7/RIZmZjQonlDqb0lzhnBNexbWfOZxXzd2NL192J0sefLLRYZmZjTgnlBGy78yp/NffHMwLp0/iCz9bRqcfHmlmOzknlBE0raXCPx/1J6x89BluecC1FDPbuTmhjLC37D+L5kqJK1c80uhQzMxGlBPKCJvaUuEN82ay+M5Hmcg/IjWznZ8Tyig4cv8XsvapTXz3N6vZuMUPkDSznZMTyig46pUv5NC5u/H1K1fymYvuaHQ4ZmYjwgllFEyf1MRFJ76Wk988jyuWP8JNqx9vdEhmZnXnhDKKTnzjfszedTIf/UEb/3bFXaz1M7/MbCfihDKKJjWV+e8Pvoo/mzeTs2+4jzd87Tq+tfgeNneOylP2zcxGlB9fX6fH1++oNU9u5PSr7uGS29bSUinx0lm7MHvXycyeMZn9Wqfx2v12Z9+ZUxsSm5nZ1gz1+HonlAYllKob723nurvbWdX+LA8/tYk1T27k+Y70q/qXzprG4S/bgxfPnMrUlgqTm8q88AWTmDV9Ei1NJaZPampo7GY2MQ2VUMbyGxt3mKSjgG8DZeCciDitwSFt02HzWjlsXu+77bu7g4ee3Mi1d6/nyhWP8N+/u5+OrsGT/m5Tm3lJ6zR2n9bM5OYyU5rLTGtpYvrkCrtMamL6pApTmys0V0o9fy2VElOaK0xqKlEplWgqi0q5RKUkmsslSiWN1qyb2U5mp6mhSCoD9wBvAdYAtwDHRcSdQw0zFmoo29LZ1c0jG55n05YuNm7p4uGnNvHYs5vZ1NHF/Y89x+r1z/Hkxi1s6kjfP/N8x5AJaHtMaS4ztaXCLi0VWprKlAQliZJA+f/0WajaXeotm9xUZnJzmUqp93vlYQV9hgN6+wFKpfS/cj+VkpjUVGZSU5mWalIsp6Q4qbnM5KYyTWUNOe5qbKIa/8A4msolJudpqJBL+3TTN8n2/a5YriHK+y5j9S8wG2cmQg3lUGBVRNwHIOlC4BjSO+bHrUq5xJwZU3o+H7j3rlvtPyLY3NnNhuc72LCpk+c2d9LR1c2Wzm42d3WzuaOb5zu62NTRRWdXNx1dQWd3+n9zZzcbN3fy3JZOnnm+Mze9Bd0B3ZH+j4jU3Z3KOru76e5K3V3dwSMd3Wzs6KSzK4iAoDpcGjZI/UYeJ+lfn7LI89HZncomih1NVAOHGXwEW01uhW9rmf5g0ymVxKRKqjGXXeMds055xwG8/iUz6zrOnSmhzAYeKnxeA7y6f0+SFgILAfbZZ5/RiWwUSb1n9Xvs0uhohici2NLVzaYtXSkhdnazJSfH5zu62LSli47uSImqmry6+yaoqCZCehNisd+Orm42dXTxfEc3KZWx1SRWrNEX+4s+/RTLB++//zDFL7dnXLVMn61Mf0fnq/+4i991R/B8rjF3T6QzgnFmakv9D/87U0LZLhFxFnAWpCavBodjWyGJlkqZlkq50aGY2XbYmX6HshbYu/B5Ti4zM7NRsDMllFuAeZL2ldQMHAtc2uCYzMwmjJ2mySsiOiV9HLiSdNvwoohY0eCwzMwmjJ0moQBExOXA5Y2Ow8xsItqZmrzMzKyBnFDMzKwunFDMzKwunFDMzKwudppnedVCUjvwYI2DzwQeq2M444Xne2LxfE8s2zvfL4qI1v6FEzqhDIektsEejraz83xPLJ7viWW48+0mLzMzqwsnFDMzqwsnlNqd1egAGsTzPbF4vieWYc23r6GYmVlduIZiZmZ14YRiZmZ1MaoJRdJcSf+r8HmBpDN2cBwnS5pS+PxsPWOshaTf5/8Pl3TZIN8fJOnHkpZJukXSKZImj0Jce0n66dZi28bwH5D0nX5lKyVdLWmppBsknbAD4ztP0nt2JIbCsO+Q9LncfYqkz+buByRt93tMi9tcXiavK3x3oqTjt3M8Na/TYS6H4a7TcbMtDmc5bWO8JUkflvRbSXdIWizpL+s9nSGm3bONjdT8NdKoJRRJFWAu0JNQIqItIj6xg6M6GZiyrZ5GU0S8bqjvJL0D+A7wH8CfAq8HHgZ+JallhON6OCLqtsFKOg1oAz4cEX8KvBM4WNK3Bum3rk+yjohLI+K0OoynuM0dDryu8N33IuL72xrHeF2n4zXuepIk4IfAK4B3R8SBwAeAv5X0yZGe/vZuY+NWesf20H+kJHA3cB5wD2llvBn4HXAvcGj+uwm4Dfg98LI87AdIL7m6FrgeuBl4Grgd+BRph74s93sKsAj4DXAf8IlBYvkEsAVYBlyXy54Fvgrckcc/qxD3tcBS4Bpgn1x+HnBm7ve+HMMi4C7gvNxPOfe3PE/rU7l8fh5uKXAJMCOXdwH/nsexMS+DlXm8bcC0QeL8FPCPQCvwc+AJYFNeTn8gvff+9jzuR/O4ryO9SOyZvBz+NU//28Bq4Nb8dx7wybwMHsnDrAbuKSzLvwX+mKdxc57PO4Bfkdbz8jzdx/K8/iVwQY7nW3m8zwOrcj//A/wgT+sJYDPwrznOlcAS4PE8zfuAG3NMG3P/++W4lpEOcs/lv3fk8g+Stq9qXJfk8geAL+f5XgH8LI/j3jzd2/L8rMzD/gi4LC+b7rwsN+X1dHaO6b48jn/P8d4DHJant2t1nQ6yfX4I+MfcPQW4CLgz978xj+cHQEdeHhvz3+fo3e4vJ+1vN+blcl+et3/I83I38CTQQtp2V+VpLAW+kaf913n9bCJtd6fluFfk+em//d4N3JDjvBtYDGzIw64FFhT2ta/n8VxN2u+rcf8UOCkv1xuBdXk9tuX47wYezOP5EbCssNxOAT4LiLTvbM7rZTXwHtJ+tyxP/0nS/rxnnvYi0jFlU14+V+XhngJKefxTgYeAJtIx6bRB1l0pz/fs/PlVeTndnud5eeGY9vPc7wPAx4FP52nfDOyW+/sIaV+4A7gYmFKc18Kx6D2DxDIrr5878t/rcvmnSdvwcuDk7T0+b+sYX8+/7U0oncAr80JfkleigGPywp0OVHL/bwYuLiz8NYWFfDg5gfT/nBf070k7ykzSwadpkHgeAGYWPgfw9tz9NeBfcvcvgRNy998BPy+sxAsL8W/oN2/zgUOAxYVp7Jr/Xwq8MXd/BfiPQkI5Pc/Plrwyy6Qd/cxCnKtJG+dS4P+QEt6PSGeN/xfYh7RzdpJ28Nfn4d5FenfNz0k7UxPwRtKOJ+BPgNvydF5KOtDvDryfdFAS8CbSgfgNwMvz8mkC3kba+T9M2knXkJLcsvz3nTyvd+dxd5F2zqdJO++GPN7/Btpz7J/IsXwvfy4D787z8uG8jh8Gvpz7uwX4Re7+LXB6IVFWD0Lnkw6eFdK28sXC9vAPufsqenf86aTtaK8c3y/zsLcCtxTWydm5+5K8fv4JOJB08KrGcTRwde5eCHwkd38xj+/rwLl5/Nfm7z6b1+kBOcZOYAGwW57ujaRt7mpSUmkCPpOXZwnYl3TwfE8ex5a8/Ofm8pOBd+Q41W87vZ90IJ9CSiS75bjXkLabL5LWeVuO+/rCcv45KZHvCRyUYz2isLzeVlheV+W4DyQl7OvzNCeRtv3DgFtz/wfRu71+GHi8sH/dSXp996mkRDAtr7en8/wvJR1EW0nb4uX0nnw+AMwjnUC1k7afFlKCOSaP/33AObn7WtK20ZrH8/u8/t5HqnF/Ove3HHht7j6NvgllFbBLHsfTwIn5u2/Re6DfvTB//0rvNnoK204oPy6Mpwy8gHRMWkZKjtNISf0gtuP4PJoJZXubvO6PiGUR0Z1n5JpIc7ssz9ALgJ9IWp4X6gGFYRdHxBPbOZ1fRcTmiHgMWE/K1NuyhXTGCWlhzs3dryUdrCGdFf5ZYZhfFuJ/tN+8zSUd1F8s6T8lHQVskPQC0g57fR7H+aSDc9XPCjHMiogu0k47TdKBpLPheaSaXJmUPCAl4PcDR5Bqcy2kjfkO4JukA/gtEdGZy6fkaXwbaM7LaB0wS9K9wBWk5P44aYeeRjp7Ojt3z8vTOoR0ID+ftPHNAV5N2uG2kNbp2YV5nR0R9+R+HyPVsJ4l7cTXkJoQHiYddL6bh+sGOvOyeJy0Tp+KiM2kA8d7JFW3oZfkYVqAw3L5X5CSAqRtakVeDpAOGP2X/d6kHZxC/Dfl5TQvD3s1KdmSl+3K3L2MdHDqzt2T6LtO5+buA4Gb8zqdT0oSN5FqWNXYIG1vFwJ/TjprXAqQ94Vu4Ht5m/s9UI6Ijhx/JZc/QTpLP510hlvOy5+87N5AOvB3A+dK+itSYoKUlKYAf5OHe4J0xl3Ow84nbRu7AfuR1ln1+U0zgbsiYl1E3EZax9X9cAvw68Lyuj7HvSz3s0eeh58CLwL+E3ilpKV5GTTl/lYBzfm6yoHAkxHxEClx/zwino2Ih0nb1RTSgXsfUq3gPaSTozl5fvYEfkKqwU0iHcg3k9bl3+ZYjyUdpMnLdwPwBdJvLg4jbXuTSdvCfpJ2BXaJiJvyMNXjSNV1EfFMRLSTtrdfFpbJ3Nz9Ckk35u34b+h7TNyWPye1ohARXRHxNGl7uiQinouIZ0nb5mG5/20dn0fN9iaUzYXu7sLnbtJZ2amkhfwK4O2kFVv13A7EU5xOF9v3RsmOvPB2ZJhi/P3nrRIRT5IOHL8BTgTO2cFxFmPoJtUgOvIKvyKXV0gH5xLpzO4jETE/ImbnYc4nncl1Ab+T9Cekg/Zk4JCImE86EEwiHdyXkM64luTxkv9vz/1+mLSOzs3l5+fyH5DO9k/ZjnmsWpP/vznHN4m0Y8WQQ/QuCyRNIu3E/xQRryQ1szXlfuYBF+byz5AOGttSXIfVZX8qqYnwE6QkOan/QNV4Ct1dAHk9qTDe/ttVF2mdLu63TqF32W9N/32oqLpPfopU0/ws6brjYPtqF+mM/KekJsnqwf5qUk1jb2CJpGoCjWrcufvpwriK666j33Sq66C4r/XMQ14GFdKB/T9ISekLwBl52ENIyaKT3vWwjpQc3kfvwX5rVuTt9e2khHdkLn+msH1fHxEvz+WPAa+XtFue/rWFuCEth1/nk52rctkepJOebdnW8RBS7ePjeTv+MoNvf/WyPfGMinpdlH8Bqa0VUpVwKM+QqorDsb3j+D3pzATSGcKN2zuBfNdQKSIuBv4FODifJTwpqXpW8H5SIujvYKAiqUQ6e3qGdOZTLXtr7m8/0sHgKtJ6eG+e9l+Rqq+zI2IZaee+hbQDtADPRkSHpDfRe/B6QZ6/o0jNbtX1egMwQ9K0/HmSpD1IZ37vyd2LgY9Iehnp2s2bSBvhk6RrAtV5fVjSvvlzF+lAcGju9y2k5i3y/L67uijzfJdJZ8PVA1t153oqx/bGwvIr07tTv69QvgI4oHCxf7A7k/4AzC4sk6dI1wyOAEo5jiNItSVIB9Ed3R6Xk2pyK4Ejius03/H229zf70jr9FrS9vfK3M9uWxn37+i77czJMR6Sh63W4nYlbXuTSSdAl5MS0IGFGA8nNdW0k86ObyUd0KfkZXA8qekSUq3h9ty9LE8bSfuTmli2149zDPuRrh8dQWqO6wBeQ+9JA6Ta7LGkpPKTXPYr4BhJ0yTtSTpT35jnYW9JryVtizdKOoC0Ha6V9NfVkeYaD/m7O0k1+cty4gAISVNJ6+/IvKzfQtomPwP8OCKeAp6R9Oo8TPU4siN2AdZJaiKt/x1xDfD3eX7KuXXkRuCdkqbk+N/FDhzTRku9EsrXgH+TdBtbz4hLga58q96ntnfkki6XtFf+eBbwa0nXbWOwfwA+mKvb7ye1sW6v2cBvJN0O/D/g87n8BODreZzzSe25/d1GOnjeRTrAvZp0sayb1Gb9+tzfdNJZ9CdIZ6LHSdoMfIN08Hx3bkKcTEoqV5B29jm5Gn08vWeV3yVV73cnNddVa4U3ks5CbyK1qx5C2tCnkC6iX0Vad3uRzm6vIDW1VZvlXkjameaTzji/nOdjCukuoTeTmiLOi4if5mneB3w6L6Nn8rzdmYd/CiDvsOtIB6ArSddnqh4ATpO0hNTsU3V9Ht9SUq3x4Fy+C2m9QL6OkZfbK0gH1MtJNZUX5nlbSbqmAukA+668nqtNkNtyEfAx0jpdQe86Fal2dWru77ukppqfkM6WO0m1wW9uZdwXk9bpnaQkUL3Z4yWk5fgTemsh3yNtG6/Ky3oJKZFAOot/MWn5zSWdaFxEagr7e1Jz2SdJy1qk9Vmthf8CaJF0J6ntfyOp2WubImIFaR1NznE+DnTn7fXd9D2Tfpa07jbQu8y+RNpvHict32oz3PF5XhaTEueR9N6d90XSic85pBOTYwrTuIq0XxRrQBcA/wz8G2k9/pZ08fpY4L8iorotfgg4O28bU+lbm9seXyTt/7+j7/Y9KElfyXfhQVo3b8rLbQmwf0RUb7b5Yx7vOblJcmwZzQs2E/GPdJZ9LfDy/LmJtMMfWOinDEzK3fuRLqo27+B0SqSzzHkjOC9nkw4YM/Pn6aSmhumFfqbQe5H4WPLF9p3pbyTXKfnuMdLJwWrgheMh7vHyl/eTS0jJa5dc1ko6San0Xw+5+3PAtxsd+3j4G9X2tYkoIn4s6UFSDW4u6Qz/MlK1tmoKcF2uHgv4WERs2d5p5KaJy0gX7e6tW/B9p7EX6QzwZ8BPJc0gJZdzI13krDoE+E6+3/8p0h12O5URXqeX5YvCzcCpEfHIOIl7XIiI7vxjwo8BV+Ym1/XAGdH3poq/kPR5UovLg2y9Kd8yPxzSzMzqws/yMjOzunBCMTOzunBCMTOzunBCMTOzunBCMTOzuvj/lq+kuQRbF1UAAAAASUVORK5CYII=\n",
      "text/plain": [
       "<Figure size 432x288 with 1 Axes>"
      ]
     },
     "metadata": {
      "needs_background": "light"
     },
     "output_type": "display_data"
    }
   ],
   "source": [
    "froms[froms['domain'] == 'gmail.com']['email'].value_counts().plot()"
   ]
  },
  {
   "cell_type": "code",
   "execution_count": 16,
   "id": "municipal-winner",
   "metadata": {},
   "outputs": [
    {
     "data": {
      "text/plain": [
       "rch@google.com         105\n",
       "mkwst@google.com       101\n",
       "bemasc@google.com       59\n",
       "wenboz@google.com       58\n",
       "akalin@google.com       47\n",
       "yhirano@google.com      45\n",
       "estark@google.com       45\n",
       "jyasskin@google.com     41\n",
       "tyoshino@google.com     41\n",
       "ianswett@google.com     34\n",
       "Name: email, dtype: int64"
      ]
     },
     "execution_count": 16,
     "metadata": {},
     "output_type": "execute_result"
    }
   ],
   "source": [
    "froms[froms['domain'] == 'google.com']['email'].value_counts().head(10)"
   ]
  },
  {
   "cell_type": "code",
   "execution_count": 17,
   "id": "ranking-helen",
   "metadata": {},
   "outputs": [
    {
     "data": {
      "text/plain": [
       "<AxesSubplot:>"
      ]
     },
     "execution_count": 17,
     "metadata": {},
     "output_type": "execute_result"
    },
    {
     "data": {
      "image/png": "iVBORw0KGgoAAAANSUhEUgAAAdEAAAD4CAYAAACzF9zRAAAAOXRFWHRTb2Z0d2FyZQBNYXRwbG90bGliIHZlcnNpb24zLjQuMywgaHR0cHM6Ly9tYXRwbG90bGliLm9yZy/MnkTPAAAACXBIWXMAAAsTAAALEwEAmpwYAAAqnUlEQVR4nO3dd3wd1Zn/8c+jYksuklzkKoMNNsUQV5kSIBB6gNDrJsQhZNk0wiaQBEL2FzYJCQQ2LFmyBG8MGEJxAqYTCM2BYDDIvWBjY2wsV9ngXiWd3x/nXDQWki3f4pHu/b5fL700d+7cmefMnJlnzsy5c805h4iIiOy9vLgDEBERaauUREVERJKkJCoiIpIkJVEREZEkKYmKiIgkqSDuABK6d+/u+vfvH3cYIiJtypQpU9Y458rjjiNXtZok2r9/f6qqquIOQ0SkTTGzJXHHkMt0OVdERCRJSqIiIiJJUhIVERFJkpKoiIhIkpRERUREkqQkKiIikiQlURERkSS1+SQ6edFa/vTGorjDEBGRHNTmk+hTM5Zz8/PvMWXJx3GHIiIiOabNJ9GfnnEofcuKufYvM9iyozbucEREJIe0+STaqX0Bt180lMVrt3Dr3+bFHY6IiOSQNp9EAY46oBvfOGYA495awqSFa+IOR0REckRWJFGAH59+MAd078iPHpvJxm074w5HRERyQNYk0aLCfG6/eCgr1m/lV8++F3c4IiKSA7ImiQKM2K8L3zr+QMZXLeXVeaviDkdERLJci5Komd1rZqvNbHZkXFcze8nMFoT/XcJ4M7Pfm9lCM5tpZiMyFXxTrjl5EIf06swNE2ZRW1e/LxctIiI5pqUt0fuB0xuNux54xTk3CHglvAb4EjAo/F0F3J16mC3XviCffzlyP1Zt2M66rbo3KiIimdOiJOqcex1o/DSDc4BxYXgccG5k/APOexsoM7PeaYi1xUqLCwFYryQqIiIZlMo90Z7OuRVheCXQMwz3BZZGpqsO4z7DzK4ysyozq6qpqUkhlF2VKImKiMg+kJaORc45B7gkPjfGOVfpnKssLy9PRyhAQ0t0g5KoiIhkUCpJdFXiMm34vzqMXwb0i0xXEcbtMyVFaomKiEjmpZJEnwZGh+HRwFOR8V8LvXSPAtZHLvvuE5+2RLfpWboiIpI5BS2ZyMweAU4AuptZNfBz4BbgL2Z2JbAEuDhM/jxwBrAQ2AJckeaY96ik2BdLl3NFRCSTWpREnXOXNfPWSU1M64DvphJUqtoX5FNUmKckKiIiGZVVTyyKKikq1D1RERHJqKxNoqXFhWzQg+hFRCSDsjaJlhSrJSoiIpmVtUm0tLiQDVvVO1dERDIna5NoSVGBWqIiIpJRWZtES3U5V0REMixrk2hJcSEbt+2kvn6vn0YoIiLSIlmbREuLC6l3sGmH7ouKiEhmZG0SLdFD6EVEJMOyN4nqIfQiIpJhWZtEG34OTZdzRUQkM7I2iSYeQq+WqIiIZErWJtGGn0NTEhURkczI2iSqjkUiIpJpWZtEO7UrIM+UREVEJHOyNonm5Rmd9XNoIiKSQVmbREGP/hMRkczK6iRaUlzAhm36iouIiGRGVidRtURFRCSTsjqJlhQVqmORiIhkTFYnUbVERUQkk7I+iephCyIikilZnURLigvZtrOe7bV1cYciIiJZKOuTKOgh9CIikhnZnUSL9BB6ERHJnKxOoomH0CuJiohIJmR1Ei3RL7mIiEgGZXUSLdUvuYiISAZldRItKVISFRGRzEk5iZrZD8xsjpnNNrNHzKzIzAaY2WQzW2hm482sXTqC3VslxepYJCIimZNSEjWzvsD3gUrn3OFAPnApcCtwh3NuIPAJcGWqgSajfUE+RYV5egi9iIhkRDou5xYAxWZWAHQAVgAnAo+F98cB56ZhOUkpLS5k/Ra1REVEJP1SSqLOuWXA7cBH+OS5HpgCrHPOJZp/1UDfpj5vZleZWZWZVdXU1KQSSrNKivToPxERyYxUL+d2Ac4BBgB9gI7A6S39vHNujHOu0jlXWV5enkoozdJD6EVEJFNSvZx7MvChc67GObcTmAAcA5SFy7sAFcCyFJeTND2EXkREMiXVJPoRcJSZdTAzA04C5gKvAReGaUYDT6W4nKSVqCUqIiIZkuo90cn4DkRTgVlhfmOAnwA/NLOFQDdgbIpxJk0di0REJFMK9jzJ7jnnfg78vNHoRcARqc47HUqKCti4vZb6ekdensUdjoiIZJGsfmIR+Mu5zsHG7fquqIiIpFdOJFHQo/9ERCT9sj6J6ufQREQkU7I+iX76EHp9zUVERNIs65Oofg5NREQyJeuTaOKXXDZsVcciERFJr6xPoronKiIimZL1SbRT+wLyTPdERUQk/bI+iZqZHv0nIiIZkfVJFPRLLiIikhk5kURLigrVO1dERNIuJ5KoWqIiIpIJOZFES4oL2LBNX3EREZH0yokkqpaoiIhkQk4kUd0TFRGRTMiNJFpcyPbaerbtrIs7FBERySI5k0RBD1wQEZH0yokkqofQi4hIJuREEi0p8g+hX6+H0IuISBrlRBJVS1RERDIhp5KovuYiIiLplBNJVB2LREQkE3IjiRaFlugWJVEREUmfnEii7QryKC7MV0tURETSKieSKOjRfyIikn45k0RLigvYoK+4iIhIGuVMElVLVERE0i1nkmhJUaHuiYqISFrlTBJVS1RERNIt5SRqZmVm9piZzTOz98zsaDPramYvmdmC8L9LOoJNRYmSqIiIpFk6WqJ3Ai845w4BhgLvAdcDrzjnBgGvhNexKikuZNP2WurrXdyhiIhIlkgpiZpZKfAFYCyAc26Hc24dcA4wLkw2Djg3leWkQ0lRAc7Bxm3qoSsiIumRakt0AFAD3Gdm08zsT2bWEejpnFsRplkJ9Gzqw2Z2lZlVmVlVTU1NiqHsXqke/SciImmWahItAEYAdzvnhgObaXTp1jnngCavoTrnxjjnKp1zleXl5SmGsntdO7YD4Nq/zOCxKdVs2q4WqYiIpCbVJFoNVDvnJofXj+GT6ioz6w0Q/q9OcTkpO2Zgd6495SBWbdzGdX+dwahfvcwPxk/nzYVr4g5NRETaqJSSqHNuJbDUzA4Oo04C5gJPA6PDuNHAU6ksJx2KCvO5+qRBTLzuBB771tGcO7wvL7+3iq/8aTIvzF4Zd3giItIGpaN37tXAQ2Y2ExgG/Bq4BTjFzBYAJ4fXrYKZUdm/K785/3O8e+PJlHUo5LV5sTeURUSkDSpIdQbOuelAZRNvnZTqvDOtqDCfUf278vaHa+MORURE2qCceWJRc44c0JUla7ewcv22uEMREZE2JueT6FEHdANgslqjIiKyl3I+iR7au4TORQW8vejjuEMREZE2JueTaH6eMap/V7VERURkr+V8EgV/X3RRzWZWb9R9URERaTklUSL3RXVJV0RE9oKSKHBYnxI6tS/QJV0REdkrSqJAQX4eI/fvopaoiIjsFSXR4MgDurJg9SbWbtoedygiItJGKIkGRw7w90Xf+VCtURERaRkl0WBIRSnFhflMVhIVEZEWUhINCvPzqOzfhbcXqXORiIi0jJJoxJEDujJv5UY+2bwj7lBERKQNUBKNODJ8X/SdxbqkKyIie6YkGjGkopT2BXn6qouIiLSIkmhE+4J8RuzXRQ9dEBGRFlESbeTIA7oyd8UG1m/dGXcoIiLSyimJNnLUAd1wDt7VV11ERGQPlEQbGdavjE7tC/jlc3OZVb0+7nBERKQVUxJtpKgwn/uvGMXO2nrOv/tNxv7zQ5xzcYclIiKtkJJoEyr7d+X5a47j+IN68Mtn5/LNcVX67qiIiHyGtZZWVmVlpauqqoo7jF0457h/0mJ+8/w8unZsx+VH70+e2S7TjNy/C0cM6BpThCKS68xsinOuMu44clVB3AG0ZmbGFccMYFT/rnz/0Wnc9uL8z0zTLj+PZ64+loN7dY4hQhERiZNaoi1UX+/YUVe/y7h1W3Zy5u/foFdpEU9+9xgK83V1XET2LbVE46Wjfgvl5RlFhfm7/PUqLeLm8w5nzvIN3PXqwrhDFBGRfUxJNEWnH96b84b35Q+vLdRXYkREcoySaBrc9OXD6NapHdf+dTrba+viDkdERPYRJdE0KO1QyK0XDOH9VZu446UFcYcjIiL7iJJompxwcA8uO6IfY17/gClL9MhAEZFckJavuJhZPlAFLHPOnWVmA4BHgW7AFOBy51zWP63gxjMH88aCNYy+9126dmy3y3ulxYWM+8YRnxkvIiJtV7paotcA70Ve3wrc4ZwbCHwCXJmm5bRqndoXMObySk4/vBcj9+/y6d/QfmXMWraex6dUxx2iiIikUcotUTOrAM4EbgZ+aGYGnAj8S5hkHHATcHeqy2oLBvcp4faLhn5m/LJPtjC+ainfPG4A1uipRyIi0jaloyX638CPgcSTCLoB65xzteF1NdC3qQ+a2VVmVmVmVTU1NWkIpfW6ZFQ/Fq7exNSP1sUdioiIpElKSdTMzgJWO+emJPN559wY51ylc66yvLw8lVBavTOH9KFDu3z+8u7SuEMREZE0SbUlegxwtpktxnckOhG4Eygzs8Sl4gpgWYrLafM6tS/grCG9eWbmcjZtr93zB0REpNVLKYk6525wzlU45/oDlwKvOue+ArwGXBgmGw08lVKUWeKSUfuxZUcdz81cHncoIiKSBpn6nuhP8J2MFuLvkY7N0HLalBH7lTGwRyfG65KuiEhWSFsSdc5NdM6dFYYXOeeOcM4NdM5d5Jzbnq7ltGVmxiWV/Zj60ToWrNoYdzgiIpIiPbFoHztvRF8K8kytURGRLKAkuo9179SeUwb3ZMK0Zeyord/zB0REpNVSEo3BxaP68fHmHbzy3qq4QxERkRQoicbgC4PK6V1axKO6pCsi0qYpicYgP8+4cGQFry+oYfm6rXGHIyIiSVISjck5w/riHEycn92POxQRyWZKojE5sLwjpcWFzKxeF3coIiKSJCXRmJgZQypKmVG9Pu5QREQkSUqiMRrWr4z3V21k6466uEMREZEkKInGaEhFGXX1jjnL1RoVEWmLlERjNLSiFIDpS9fFG4iIiCRFSTRGPUqK6F1axEzdFxURaZOURGM2tKJMPXRFRNooJdGYDelXyuK1W1i3ZUfcoYiIyF5SEo3Z0IoyAF3SFRFpg5REY/a50LlohjoXiYi0OUqiMSspKuSA8o566IKISBukJNoKDKsoY0b1OpxzcYciIiJ7QUm0FRhSUUrNxu2s3LAt7lBERGQvKIm2AkP7lQEwY6ku6YqItCVKoq3Aob1LKMgzZuj7oiIibYqSaCtQVJjPob1L9NAFEZE2Rkm0lRhSUcrMpeupr1fnIhGRtkJJtJUY2q+Mjdtr+XDt5rhDERGRFlISbSUanly0LtY4RESk5ZREW4mBPTrRoV2+euiKiLQhSqKtRH6ecXjfUvXQFRFpQ5REW5Fh/cqYs3wDO2rr4w5FRERaQEm0FRlSUcqO2nreX7Ux7lBERKQFUkqiZtbPzF4zs7lmNsfMrgnju5rZS2a2IPzvkp5ws1uic9HjU6v1VRcRkTYg1ZZoLXCtc24wcBTwXTMbDFwPvOKcGwS8El7LHlR0Kea84X25783FXHH/u6zZtD3ukEREZDdSSqLOuRXOualheCPwHtAXOAcYFyYbB5ybynJyhZnxu4uH8qtzD+etRWs54843mLRwTdxhiYhIM9J2T9TM+gPDgclAT+fcivDWSqBnM5+5ysyqzKyqpqYmXaG0aWbGV4/an6e+ewydiwr4ytjJ/Nff51Nbp85GIiKtTVqSqJl1Ah4H/t05tyH6nvM/ktnkDT7n3BjnXKVzrrK8vDwdoWSNQ3uX8MzVx3LRyAr+59WF/OzJ2XGHJCIijaScRM2sEJ9AH3LOTQijV5lZ7/B+b2B1qsvJRR3aFfDbC4dy5bEDGF+1lPdWbNjzh0REZJ9JtXeuAWOB95xzv4u89TQwOgyPBp5KZTm57vsnDqKkqJBbX5gXdygiIhKRakv0GOBy4EQzmx7+zgBuAU4xswXAyeG1JKm0QyHf/eKBTJxfw6QP1NFIRKS1MH/LMn6VlZWuqqoq7jBarW076zjx9ol079yeJ79zDHl5FndIItIKmNkU51xl3HHkKj2xqI0oKsznh6cezMzq9Tw3a8WePyAiIhmnJNqGnDe8L4f06sxtL87X83VFRFoBJdE2JD/P+MmXDuGjj7fw8OQlcYcjIpLzlETbmBMOKufoA7rx+1cXsnHbzrjDERHJaUqibYyZccMZh/Dx5h3cPfGDuMMREclpSqJt0JCKMs4f3pe7//EBz81UJyMRkbgUxB2AJOfm8z7Hko+38IPx0+nSsZDPH9g97pBERHKOWqJtVHG7fMaOrmT/bh246oEpzFm+Pu6QRERyjpJoG1bWoR3jvnEEnYsK+Pp97/LR2i1xhyQiklOURNu4PmXFPPCNI9hRW8/X7p2sH/IWEdmHlESzwKCenbn366NYuWEbF9/zFg++tZh1W3bEHZaISNZTEs0SI/fvwv99rZJ2+Xn8x1NzGHXzy3zrwSn8fc5KPd1IRCRD1Ds3ixw3qJy/XdOduSs2MGHqMp6avowX5qyka8d2nD20D+eP6Mvn+pbif8FORERSpV9xyWI76+p5Y0ENj09ZxkvvrWJHbT2DenTi/BEVfHlob7p1bL/HeZj5h9+LSOukX3GJl5Jojli/ZSfPzVrBhKnVVC35ZK8++4WDyrn9oiH06FyUoehEJFlKovFSEs1Bi9ds5tV5q9lRt+d7pRu27mTsPz+kc1Ehd1wylOMGle+DCEWkpZRE46UkKns0f+VGvvfwVBbWbOLbxx/ID045iMJ89UkTaQ2UROOljkWyRwf36szT3zuWm56ew/9O/IDJH37MD1NIpO0L8ji8byn5eergJCJtm1qisleemr6MG5+YzabttSnNp0fn9pw3vC/nj6jg4F6d0xSdSO5RSzReSqKy11Zv2MaC1ZuS/vzazTt4evpyJs5fTW294/C+JZw/vIKzh/Whe6c99xgWkQZKovFSEpXYrN20nWdmLOfxqcuYtWw9+XnGCQeVc8HICk48pIe+WiPSAkqi8VISlVbh/VUbmTB1GU9Mq2bVhu2UFBVw5pA+DOzR6TPTHljekWMHdqdAnZtElERjpiQqrUpdvWPSB2uYMHUZL8xeydaddU1OV965PecO68MFIys4pFfJPo5SpPVQEo2Xkqi0Wttr69i2c9fvsjrneHvRx0yYWs1r81ezs84xuHcJ54/oyznD+lLeWfdUJbcoicZLSVTarI837wj3VKuZWe3vqR5/UDnnj+jLyYf21D1VyQlKovFSEpWssGDVRiZMW8YTU5excsM2OhcVcNyg7rQvyJ5EelifEs4e1kePX5RdKInGS0lUskpdveOtD9YyYWo1Uz76hFZSvVNWV+9Ytm4reeafZXz+iApOHazWtiiJxk1JVKSNWLh6E09Mq+aJqctYvn4bndsXcHjfUvLaYCflooJ8Th7ckzOH9KakqDDucNo0JdF4KYmKtDH19Y63F61lwrRlLF6zOe5wkrJm03YWr91C+4I8ThnckwtGVHDcIH1tKRlKovHK2LNzzex04E4gH/iTc+6WTC1LJJfk5RmfH9idzw/sHncoSXPOMbN6PROmVvP0jOU8O3MFXTu2o1vHdnGHFovbLhrKsH5lcYchSchIEjWzfOAPwClANfCumT3tnJubieWJSNtiZgztV8bQfmXceOZgXpu/mhfnrGRbM98LznYd2unedluVqZboEcBC59wiADN7FDgHUBIVkV20K8jjtMN6cdphveIORWSvZeoGRF9gaeR1dRi3CzO7ysyqzKyqpqYmQ6GIiIhkRqx38Z1zY5xzlc65yvLy8jhDERER2WuZSqLLgH6R1xVhnIiISNbIVBJ9FxhkZgPMrB1wKfB0hpYlIiISi4x0LHLO1ZrZ94AX8V9xudc5NycTyxIREYlLxr4n6px7Hng+U/MXERGJmx4PIiIikiQlURERkSS1mmfnmlkNsCTJj3cH1qQxnLhlU3myqSyQXeXJprJA7pZnf+ecviMYk1aTRFNhZlXZ9ADmbCpPNpUFsqs82VQWUHkkHrqcKyIikiQlURERkSRlSxIdE3cAaZZN5cmmskB2lSebygIqj8QgK+6JioiIxCFbWqIiIiL7nJKoiIhIktKSRM1sopk12xXbzIab2Xgzm2Vm75rZTWZWnI5l70WMN5nZdXuY5k9mNjgMLzaz7iksL2NlNrNJLZzuJjO728yebeK9s83s+kbjLjSzl81sppm9bmaj0xFvC2O9Pyx/l7pkZv3NbHYYrjSz34fhr5vZXS2Yb56Z3Wtmy81shpm9ZGZntTCmEjOrji7HzDY1M22z+4CZzTazHWY2z8z+Ecb1M7PXzOx9M1tvZtdEpv+jmW0xs63h/0NmVmxmR5jZ9PA3w8zOi3xmcahr082sqtHyrw7LnmNmvw3jmp1XeP8mM7uuuf2m0XbZXVynm9l8M1sYrW9mdlyIZ7qZHW1mb4XXM83skiaW9/voujezL5jZVDOrNbMLG017W5jXbWa2X1jP08K8z4hMd0OIa76ZndbMtvu0/GZ2UZhvfaM6eoqZTQnrf4qZnRh5r52ZjQnbeZ6ZXRDG3xFZZ++b2bqmlh+Zzy9D/NPN7O9m1ieMb29+n51uZpdYM8ctM/uhmc0N83jFzPbf3fIin+tpZneGz001f4zst+dPpo+ZnWBNHMNaDedci/8AA/KaGD8RqGzmM2cDbwJHh8+3A64CXgXa783yU/kDbgKu24vpFwPdk1xWaynzL4C7gWdbMO0twENA//C6K3AncMc+ivV+4MLGdQnoD8yOvC4I/78O3LWHeRrwCPB3YGwY1xd4FLimBTHdCTwcXQ6wqZlpm9wHgDJgLv5H6rsDPcL43sCIMNwZeB8YHOrOR8D/NFF3yiLl7w2sjrxusr4CXwReTtS7yPI7NDcvF9lfmttvotuluXnhf3ziA+CAUI4ZwOAw3R+Br4bhg4BBYbgPsAIoiyyrEngwuu7D8ocADwAXNoptPZAfhscA3w7Dg4HFkeEZQHtgQIgzv4lyflp+4FDg4MbbGhgO9AnDhwPLIu/9J/CrMJzXzDa6Gv8jHburiyWR4e8DfwzDRwEvR97bXT3oEIa/DYxvQf0/EJgGXAy0C+NOAqqAAzN1LGgijhNowTEsrr+WFKA/MD9U1jnAz4FZoQLeEqaZCNwKvIM/GBwXxpeFFd6pifleCfwoDHcA/oI/2DwBTE5UUuCysLzZwK2Rz+8yHp8Evhvm+z7+90vfxR+8pgKrgPsiFX01sAXYDPwgUo7EchcDfwBqwryuDuPHhdfr8AfnxMFpEzAhxLQZOAb/KzYfAN9Kc5nrwnvnRua7IZR7IvAh/qC7mJBE8TvEpFDmd4EbCMkhVNJH8Ae928O8Z+J37geB7+B3pvlhvc0GfgXUA78BpgMrgYXAxjD8LXwSuC1MPwu4JCxvQFhHtaEs24B/4BNWLbAjrI/zw7arC2V7P6yvkcC8EMvroUwzIttgO/5AvCpsv4eBu4DDwrzHheU/HaabET7zfiTekWH7vAGsDeX/YljG74FPwvCsMH4ivr58EsozMZThlrDMxSGG2fg6uTCst4fCuKeAc/H7y6/Den05xDYVuB74UYhvDn571wFPhnWyHfhbKPPqsIzl+Hp6Oc3XqSuBRcBO4E8hxhtDmT/E14vfAC8A74Uyz0usp8h8EnVnfpjXNfiTyHfDupsVyvYz4Jsh9nXAx2H8CBr2l2oakmo+8Bo+OX/mBIZw8hV5/XSY93TgEuAe4CfhvaOBSWH4BuCGyOdeBI4Owzfi68I/Q/mva7TMiTTfaLBQpsRxYSnQcQ/H2EnAKZHXP6HRMbbR9Dfg9+se+Hq0PpT3QHw9+234/DvAwCY+Pxx4M/L6R2E7zQT+MzL+78CQJj5/CPBk5PV/hO2+y/oChgFvh/k+AXTZw/hRYdx0IvWLSBIFOgL3hrJNA85pZp1+LcxrBvBgJJe9Gsa/AuwXqUN3h5gWheXdi6/v96cridbjz3i+FDZ44oyma6RS/VcYPoNwZoQ/g/7XyIqeGlbOWPyZ6qvhveuAeyIJrhZ/9tkHf1Zenpgef6BpavwPgLdCJeqKP7BMjsz3t/hHaFlYiePD+COBfzSRRNfid8hK/AG+K1CEP0B8ATgPv8P/O/4suxZ/hngV8FJYxi/D/81pLvOmsC4nh/FLwl8RvjJvCvHeREMSrcIfQPcLZZ5LQxJ9GN8a+H5YxjvAzWGbHYFPjAeF+bweyvwtfL34NnBBWP5MfKujGp+8LgjrIh/oGebdG99Cdvjk0wufZObiD6rTgIvwyagaf/a/OWzbe4Hn8HXwavwBfxI+aZwbtt8kfOL/IHyuNz5RLgemhOXeF7bfxzQklh/jE9It4fXEEOfrYTmHhPgdPvHdC/w/4M9h/Ov4nfAefP1YELbpw6F8O8J6vAF/wE6siwdDfB+F9f+vYbvV4hPjrDCPzmF4Mv4kZWdYxyfgk0Y9fqffEdbjL/B1Z20o9/awbo6ioU6dGabfhL8K8AYwPiznZnwyWRjKMgi/ff8tfL5xEr0VfzDfFNZtV3zi3gQcFKb5J/BG5KRzTBi+I8y7M3BqKHteeO8aGk5y95hEG08X1vEsfF36BBgZxt9FaAmH12PDOhgZpu8AlITy700SvZCG418ZPon+Dr+//hXo2Wj6/cP2T7ScmzzGhuGbw/xmA+WNE0x4vRi4MZJIPtOCC2X/WRg+Fd9aN3xL+Vl8/T0IeChMc1aI/zHg8TBuAv7Kyih80isK228BDUl0JnB8GP4F8N97GD+bhhOZW2g6if6ahisYZfiTnY6NyndYGN+9UZ56Bhgdhr9BOBHA16FHwzo4B3+C+rmwPqYAw3aXI1t6T3SJc+5t4GR8a24LgHPu48g0E8L/KfjECzAUeNvMhuLPPirxB8MDnXO1kc8eGwqBcy7RCgK/gSY652rC9A/hN3BT4/sBFfgE0A+/wzwCHG1mM/EVqhTfCjoIOM/MVuEPgj2aKHMRMM45VxXeLwK+DGxxzr2OP+vvhN/AX8K3Ph4PZX4dX5kGh3JvAQ5OV5nDdH/An3mejE8Qf3XObSO0vhttm8H4M33wJwb34CtgQoVz7n18xXrWOXcEfofID+/vCO8fjT8x+AL+wJ6Y37H4M7vJzrlF+JYD+Es/jzjn6pxzq/AnI6OAU4DNzrnXnHMr8RW+GH/wXI9vARXhE+zjYbg3PhF3wp90/Ajf0jgCn8CvCMssxR8wHwrxbw3r/xN8ct6K30bzwjIfC2V9DF9vH8YngOfxO9JbYRvNC8upx58N/zn8HR7GJ+J/NNSP9vgWY34kjl/jT/aGhXK8ib9i0R1/YnIwPhG/g09uHfAnRV90zm0MZbsnTPNN/E7fDX/CMB3fWn0Sf/K1MqyDAvwl7PFhGY/QUKcKw+tR+JOIJ/AnZU/gk3Siddsfv38fgj9pSiT/qIH4BDIKf6KwJcxrY6g74JN0n8hnEvduEycHnfCXsdcAJeG+30VhXLIuw7cmKvAn+A+a2e6Oe8cBTzjntjjnNuDrd4uY2WH4k4l/C6MK8MekSc65Efi6dHujj10KPOacqwuvmz3GOududM71w2+/7+0mlEci/49uFONX8cfh28KoU8PfNHyiPAR/wpQ4dufjrz6eCFwbpgV/fBuAr79POee2hTr6TFhOKf6S/D/C9OOAL+xmfBnQ2Tn3VhifOL40dipwvZlNx5/MFOEbBlEn4o+Ha2CXdXh0ZL4P4o9bCc84n1FnAaucc7Occ/X4fbh/M7EALe9YtLkF02wP/+vY9XdK6/Ab5qUQ1N8i71kLl99Sk/BndpfgDxqV+IPbSPw9mI34A9Mn+AP0tfgE9EhTM4v4K/4AcRr+7J+QsGbgE+wl+HUUXQcdaSjzFhrKms4yzwWOxx/A7o2M39loulX4A/xPnHPDnHPDgJ9G3q8P/zvTcGBLbKeuTcwvKlFmFxlOzHN3Za2PDDt8nXGRcYY/IzwDf4JyIQ07/hx8K3A8flsei6/oZfg6vbLRvDuF6erxrbTu+J2xHp+w2+HPwA/Gr88O+IPUqfgW99fM7JZmyuGaGZ94bzW+PoCvIx/g6+lz+Pq3FFjjnEuchNbhrzZsDwfWG/EtosQ6SfgIv033j8wb/Lpagz9RBF/31gE4594JZe60S5DOJS7T9m6iDIY/ATgOWBnqz6HNFrhhXolbJu0jb5eHeSUk6lV9+HsulHcbvj4Mx9fthWa2GOhgZgubW3YzrsRfliccoIvw238Z/mQ7oSKMS4qZVeBPPr7mnPsgjF6LX/+JbftXGk5mEy5lz8efxh7CX+Vpjmtq2MxOxq/fs51ziX3VgN8kjgvOuYHOubHhvTr8uvrAObfOObcEf8wBf9xbvZdxp4MBF0Ti3S/UuVQl1kc9nz2OFXx28gZ72zv3JeAKM+sAYGZd9zD9bPylw/nASeEM8LTw2dH4yzvgz8gvDuMH41sA4M/Ijzez7uGM6DJ8a6a58X/En0FdjK+4RwFbnXM78QfZLvgdvBo43Tn3Z/yB+YQmYt8GjDazAvzB+qv4A2yRmQ0M0+ThD0jH0XBwmI2/pLkuUubidJY5THcZ/h7WafiD7IoQa1M9RNfiE/7/hp5uxq4HkFVmNgB/FeH7YT6nhbJd7EO0gfgW0I0hnksjn38D3yI0MyvHt3J2hOkvMbP8yPh38PWoYyhjT3yLuhafCEoj67aAhiRRhD/QbcIfjA8M41/Fd954AH/p9+MQz7+EebbDJ0WH3wE7hhhuxZ9Nbwnr56f4BNcbqHbO7Ye/nD0jzPte/BlvHj65fyUsI3GJfAu+xXmxmR2Lrz+HhXWVh98xz8cflCrxde4yfBLdEMqS2F+WAfWhl+uPgc1m9q/4qxWX4pPwt8O8FuDrW34o1wn4E59FYf7vhHVwvJkdGYa/jL/0OzWM/xz+RPfz+JPKc8O6b4+vBx/jrx6sM7Njw5Wlr4SYCXXnFeDfzOyAMK91+H2wJNS5dqH8z/BZ+fiTpQecc48lRjrnnnPO9XLO9XfO9cdfBRrYxOd35yP8FRHM7FB8ParBtzAvDb1bB+BbX+/gryKda743dOewrnYrtKKeA653zr0Zid+F8p4QRp1EQxLCzA7BH5MSrS9o5hhrZoMi05yDv5LSnEsi/98Knx+Ov4pxtnMumvxeBL5hZp3CdH3NrAcNdXENcKCZlZrZfsChob70CEn1TeDLZlYU5nFWKPt64BMzOy4s53L8bbPmxq8DNoY6CrseX6JeBK4Ox7BEuRp7FbjIzLqFaRJ5alJkvl/BHydSt7trva7hnmj03sf1+IowHfi1++y9xO409IDrhr+82AF/nydxT/Qf+I4piR5fHfGX0+bid7zpNHQsaFHHosj4avwBbTL+cml1mG4avkXWH39pdyM+8W2loafbLOD/XMO9hf8NMc3AH9hew+8I08K09+EPMPeF6buHMi/CJ/REmdfjK1u6ylyXGI/v8PFn/MF0Mj5JV4X3bqLhnuiAsJ224VtfE/D3Rs4On38An4znh3WyKpTjq5EyJzoWzcLfY64NZTb85c+14b1LIuujuY5Fm/CJZWNYPwvx94k30HA/8eyw7uvDuJ+GstwTtusa/MFkOj4puFCuafj7TKvD3+P4S65T8AfQSWHZD+NbuEeGz2/F98h9M8RZRNMdi+6k6Y5Fd9HQsei1xDYNr3eE+STuf64I8W4NsUzHJ6I5Ia41+O28PSznLnyP5DXhM3VheEJY1xvDuloaPrMQf6JwclhXS8PnPgzjLw/LWhriex9/aS1xLzTRsehh/GXoF8I020Lsvw3r9BeRea2OLON7YR3eED6zPaz/aEe8K8LwPTR0Bpoe1tUJTRyLovc6R4VybQ6xzmlmusH4fW9GmPepkfduxJ84zQe+1Gh8omPRwzTc4zsvLHM7fv94MYz/WYhjeuQv0Qt6f3xi3qUzS2T/bKrjUFPH2Mdp6PD3DNDXNX9P9NYw3buEjkX4TmqrIvE9HfnMNfh6PIuG223g6/BgfNJO3BP9M76e9GxUjvfx+8rjNPSDGUZDB6InabpjUXT8kTR0LIruh5+WEd8guSfEOicyvg/wfCSm0WF9zSB0DgrbormORRc2k+8+fa/ZHLmnJJrqH/6A+ipwaHhdiD+7GxqZJh8oCsMHEi6xJbm8TuF/Qahs52W6jPuyzPgkvSQMd8AfBBLd65MuM/6+09003Iwvwd93i3at70DDoyIvxd8LSXYdJbZT4p5erxTX+YX4y7jRrx7k4S+x/Rx/vwV8K/Ye4M+NYwnD1wN3JhlDU9u0V2J7xV139rAdYttf9Nc6//BXdqbir0JY+BsJfLnRdIk61IHQ0zrJ5aVlP9zXf7u91psOzrnxZrYE+I2Z9ce3Kp7FnwkkdABeM7PCsKG+45zbkeQibwrX/ovwXbSfTDb2ZGWqzKGjxUTg9lDGsfiejT9MtczOuatDp4PHzKwLvmUz1vnOFQkjgbvCpZR1+I5IyXo2XAZrB/zS+Q5GSTGz/8F37loSHe+cqzf/RfzvAC+Gy01d8EnohMikZ5rZDfhEsgTf4ktG4236M3wrpHFnkmbl4v4irZNz7j0zOxtfj39Lwy2DXzaadEy4JZXojDk1yUWmaz/cp/QAehERkSTtbcciERERCZRERUREkqQkKiIikiQlURERkSQpiYqIiCTp/wM7YuC+GtzXoQAAAABJRU5ErkJggg==\n",
      "text/plain": [
       "<Figure size 432x288 with 1 Axes>"
      ]
     },
     "metadata": {
      "needs_background": "light"
     },
     "output_type": "display_data"
    }
   ],
   "source": [
    "froms[froms['domain'] == 'google.com']['email'].value_counts().plot()"
   ]
  },
  {
   "cell_type": "code",
   "execution_count": null,
   "id": "usual-headset",
   "metadata": {},
   "outputs": [],
   "source": []
  },
  {
   "cell_type": "code",
   "execution_count": null,
   "id": "0933923a",
   "metadata": {},
   "outputs": [],
   "source": []
  }
 ],
 "metadata": {
  "kernelspec": {
   "display_name": "bigbang-env",
   "language": "python",
   "name": "bigbang-env"
  },
  "language_info": {
   "codemirror_mode": {
    "name": "ipython",
    "version": 3
   },
   "file_extension": ".py",
   "mimetype": "text/x-python",
   "name": "python",
   "nbconvert_exporter": "python",
   "pygments_lexer": "ipython3",
<<<<<<< HEAD
   "version": "3.9.7"
=======
   "version": "3.9.5"
>>>>>>> 1dcb5564
  },
  "latex_envs": {
   "LaTeX_envs_menu_present": true,
   "autoclose": false,
   "autocomplete": true,
   "bibliofile": "biblio.bib",
   "cite_by": "apalike",
   "current_citInitial": 1,
   "eqLabelWithNumbers": true,
   "eqNumInitial": 1,
   "hotkeys": {
    "equation": "Ctrl-E",
    "itemize": "Ctrl-I"
   },
   "labels_anchors": false,
   "latex_user_defs": false,
   "report_style_numbering": false,
   "user_envs_cfg": false
  },
  "toc": {
   "base_numbering": 1,
   "nav_menu": {},
   "number_sections": true,
   "sideBar": true,
   "skip_h1_title": false,
   "title_cell": "Table of Contents",
   "title_sidebar": "Contents",
   "toc_cell": false,
   "toc_position": {},
   "toc_section_display": true,
   "toc_window_display": false
  }
 },
 "nbformat": 4,
 "nbformat_minor": 5
}<|MERGE_RESOLUTION|>--- conflicted
+++ resolved
@@ -691,11 +691,7 @@
    "name": "python",
    "nbconvert_exporter": "python",
    "pygments_lexer": "ipython3",
-<<<<<<< HEAD
-   "version": "3.9.7"
-=======
    "version": "3.9.5"
->>>>>>> 1dcb5564
   },
   "latex_envs": {
    "LaTeX_envs_menu_present": true,
