--- conflicted
+++ resolved
@@ -72,14 +72,9 @@
         # It may be wiser to optionally
         # do interpolation here.
         if self.data['Date'].isnull().any():
-<<<<<<< HEAD
-            self.data = self.data[-self.data['Date'].isnull()]
-            #self.data.dropna(subset=['Date'], inplace=True)
-=======
             #self.data.dropna(subset=['Date'], inplace=True)
             self.data = self.data[self.data['Date'].notnull()]
             # workaround for https://github.com/pandas-dev/pandas/issues/13407
->>>>>>> 6590dbf0
 
         #convert any null fields to None -- csv saves these as nan sometimes
         self.data = self.data.where(pd.notnull(self.data),None)
