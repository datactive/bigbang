--- conflicted
+++ resolved
@@ -156,18 +156,6 @@
             date = pytz.utc.localize(date)
 
         return date
-<<<<<<< HEAD
-    except TypeError:
-        print("Date parsing error on: ")
-        print(ds)
-
-        return None
-    except ValueError:
-        print("Date parsing error on: ")
-        print(ds)
-
-=======
     except (TypeError, ValueError):
         logging.debug('Date parsing error on: %s', ds)
->>>>>>> b97d2ff1
         return None