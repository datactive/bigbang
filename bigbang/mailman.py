from bigbang.parse import get_date
import urllib2
import urllib
import gzip
import re
import os
import fnmatch
import mailbox
import parse
import pandas as pd
from pprint import pprint as pp
import w3crawl
import warnings
<<<<<<< HEAD
=======
import datetime
import subprocess
import yaml
>>>>>>> f8882cfa
import logging

ml_exp = re.compile('/([\w-]+)/?$')

txt_exp = re.compile('href="(\d\d\d\d-\w*\.txt)"')

gz_exp = re.compile('href="(\d\d\d\d-\w*\.txt\.gz)"')
ietf_ml_exp = re.compile('href="([\d-]+.mail)"')
w3c_archives_exp = re.compile('lists\.w3\.org')

mailing_list_path_expressions = [gz_exp, ietf_ml_exp, txt_exp]

PROVENANCE_FILENAME = 'provenance.yaml'

class InvalidURLException(Exception):

    def __init__(self, value):
        self.value = value

    def __str__(self):
        return repr(self.value)


class MissingDataException(Exception):

    def __init__(self, value):
        self.value = value

    def __str__(self):
        return repr(self.value)


def load_data(name,archive_dir="../archives",mbox=False):
    """
    Loads the data associated with an archive name, given
    as a string.

    Attempts to open {archives-directory}/NAME.csv as data.

    Failing that, if the the name is a URL, it will try to derive
    the list name from that URL and load the .csv again.

    Failing that, it will collect the data from the web and create the CSV archive.
    """

    if mbox:
        return open_list_archives(name, archive_dir=archive_dir, mbox=True)

    # a first pass at detecting if the string is a URL...
    if not (name.startswith("http://") or name.startswith("https://")):
        path = os.path.join(archive_dir,name + ".csv")

        if os.path.exists(path):
            data = pd.read_csv(path)
            return data
        else:
            print "No data available at %s" % (path)
    else:
        path = os.path.join(archive_dir,get_list_name(name) + ".csv")

        if os.path.exists(path):
            data = pd.read_csv(path)
            return data
        else:
            print "No data found at %s. Check if directory name is correct and if you really collected archives!" % (name)
            


def collect_from_url(url, archive_dir="../archives", notes=None):
    url = url.rstrip()
    try:
        has_archives = collect_archive_from_url(url, archive_dir=archive_dir, notes=notes)
    except urllib2.HTTPError as e:
        # BUG: this error code/message is misleading
        print "HTTP 404 Error: %s" % (url)
        return None

    if has_archives:
        unzip_archive(url)
        try:
            data = open_list_archives(url)
        except MissingDataException as e:   # don't strictly need to open the archives during the collection process, so catch the Exception and return
            print e
            return None

        # hard coding the archives directory in too many places
        # need to push this default to a configuration file
        path = os.path.join(archive_dir, get_list_name(url) + ".csv").replace("\\","/")

        try:
            data.to_csv(path, ",", encoding="utf-8")
        except Exception as e:
            print e
            # if encoding doesn't work...don't encode?
            try:
                data.to_csv(path, ",")
            except Exception as e:
                print e
                print "Can't export data. Aborting."
                return None

        return data
    else:
        return None


def collect_from_file(urls_file, archive_dir="../archives", notes=None):
    for url in open(urls_file): # TODO: parse and error handle the URLs file
        collect_from_url(url, archive_dir=archive_dir, notes=notes)

def get_list_name(url):
    """
    Returns the 'list name' from a canonical mailman archive url.
    Otherwise returns the same URL.
    """
    # TODO: it would be better to catch these non-url cases earlier
    url = url.rstrip()

    if ml_exp.search(url) is not None:
        return ml_exp.search(url).groups()[0]
    else:
        warnings.warn("No mailing list name found at %s" % url)
        return url

def normalize_archives_url(url):
    """
    Given a URL, will try to infer, find or guess the most useful
    archives URL.

    Returns normalized URL, or the original URL if no improvement is found.
    """
    # change new IETF mailarchive URLs to older, still available text .mail archives
    new_ietf_exp = re.compile('https://mailarchive\\.ietf\\.org/arch/search/'
                              '\\?email_list=(?P<list_name>[\\w-]+)')
    ietf_text_archives = r'https://www.ietf.org/mail-archive/text/\g<list_name>/'
    new_ietf_browse_exp = re.compile(r'https://mailarchive.ietf.org/arch/browse/(?P<list_name>[\w-]+)/?')

    match = new_ietf_exp.match(url)
    if match:
        return re.sub(new_ietf_exp, ietf_text_archives, url)
    
    match = new_ietf_browse_exp.match(url)
    if match:
        return re.sub(new_ietf_browse_exp, ietf_text_archives, url)

    return url # if no other change found, return the original URL


def archive_directory(base_dir, list_name):
    arc_dir = os.path.join(base_dir, list_name)
    if not os.path.exists(arc_dir):
        os.makedirs(arc_dir)
    return arc_dir

def populate_provenance(directory, list_name, list_url, notes=None):
    """
    Creates a provenance metadata file for current mailing list collection.
    """
    provenance = {
                    'list': {
                        'list_name': list_name,
                        'list_url': list_url,
                    },
                    'date_collected': str(datetime.date.today()), # uses ISO-8601
                    'complete': False,
                    'code_version': {
                        'long_hash': subprocess.check_output(['git', 'rev-parse', 'HEAD']).strip(),
                        'description': subprocess.check_output(['git', 'describe', '--long', '--always', '--all']).strip()
                        #'version': '' #TODO: programmatically access BigBang version number, see #288
                    }
                }
    if notes:
        provenance['notes'] = notes

    file_path = os.path.join(directory, PROVENANCE_FILENAME)
    if os.path.isfile(file_path):   # a provenance file already exists
        pass    # skip for now
    else:
        file_handle = file(file_path, 'w')
        yaml.dump(provenance, file_handle)
        logging.info('Created provenance file for %s' % (list_name))
        file_handle.close()

def access_provenance(directory):
    """
    Returns an object with provenance information located in the given directory, or None if no provenance was found.
    """
    file_path = os.path.join(directory, PROVENANCE_FILENAME)
    if os.path.isfile(file_path):   # a provenance file already exists
        file_handle = file(file_path, 'r')
        provenance = yaml.load(file_handle)
        return provenance
    return None

def update_provenance(directory, provenance):
    """
    Updates provenance file with given object.
    """
    file_path = os.path.join(directory, PROVENANCE_FILENAME)
    file_handle = file(file_path, 'w')
    yaml.dump(provenance, file_handle)
    logging.info('Updated provenance file in %s', directory)
    file_handle.close()

def collect_archive_from_url(url, archive_dir="../archives", notes=None):
    """
    Collects archives (generally tar.gz) files from mailmain
    archive page.

    Returns True if archives were downloaded, False otherwise
    (for example if the page lists no accessible archive files).
    """
    list_name = get_list_name(url)
    pp("Getting archive page for %s" % list_name)

    if w3c_archives_exp.search(url):
        return w3crawl.collect_from_url(url, archive_dir, notes=notes)

    response = urllib2.urlopen(url)
    html = response.read()

    results = []
    for exp in mailing_list_path_expressions:
        results.extend(exp.findall(html))

    pp(results)

    # directory for downloaded files
    arc_dir = archive_directory(archive_dir, list_name)

    populate_provenance(directory=arc_dir, list_name=list_name, list_url=url, notes=notes)

    encountered_error = False
    # download monthly archives
    for res in results:
        result_path = os.path.join(arc_dir, res)
        # this check is redundant with urlretrieve
        if not os.path.isfile(result_path):
            gz_url = "/".join([url.strip("/"),res])
            pp('retrieving %s' % gz_url)
            resp = urllib2.urlopen(gz_url)
            if resp.getcode() == 200:
                print("200 - writing file to %s" % (result_path))
                output = open(result_path, 'wb')
                output.write(resp.read())
                output.close()
            else:
                print("%s error code trying to retrieve %s" %
                      (str(resp.getcode(), gz_url)))
                encountered_error = True

    if not encountered_error:   # mark that all available archives were collected
        provenance = access_provenance(arc_dir)
        provenance['complete'] = True
        update_provenance(arc_dir, provenance)

    # return True if any archives collected, false otherwise
    return len(results) > 0


def unzip_archive(url, archive_dir="../archives"):
    arc_dir = archive_directory(archive_dir, get_list_name(url))

    gzs = [os.path.join(arc_dir, fn) for fn
           in os.listdir(arc_dir)
           if fn.endswith('.txt.gz')]

    print 'unzipping %d archive files' % (len(gzs))

    for gz in gzs:
        try:
            f = gzip.open(gz, 'rb')
            content = f.read()
            f.close()

            txt_fn = str(gz[:-3])

            f2 = open(txt_fn, 'w')
            f2.write(content)
            f2.close()
        except Exception as e:
            print e

# This works for the names of the files. Order them.
# datetime.datetime.strptime('2000-November',"%Y-%B")

# This doesn't yet work for parsing the dates. Because of %z Bullshit
# datetime.datetime.strptime(arch[0][0].get('Date'),"%a, %d %b %Y %H:%M:%S %z")

# x is a String, a Message, or a list of Messages
# The payload of a Message may be a String, a Message, or a list of Messages.
# OR maybe it's never just a Message, but always a list of them.
def recursive_get_payload(x):
    if isinstance(x,str):
        return x
    elif isinstance(x,list):
        #return [recursive_get_payload(y) for y in x]
        return recursive_get_payload(x[0])
    elif isinstance(x,email.message.Message):
        return recursive_get_payload(x.get_payload())
    else:
        print x
        return None

def open_list_archives(url, archive_dir="../archives", mbox=False):
    """
    Returns a list of all email messages contained in the specified directory.

    The argument *url* here is taken to be the name of a subdirectory
    of the directory specified in argument *archive_dir*.

    This directory is expected to contain files with extensions .txt,
    .mail, or .mbox. These files are all expected to be in mbox format--
    i.e. a series of blocks of text starting with headers (colon-separated
    key-value pairs) followed by an email body.
    """

    messages = None

    if mbox and (os.path.isfile(os.path.join(archive_dir, url))):
        # treat string as the path to a file that is an mbox
        box = mailbox.mbox(os.path.join(archive_dir, url), create=False)
        messages = box.values()
    else:
        # assume string is the path to a directory with many

        list_name = get_list_name(url)
        arc_dir = archive_directory(archive_dir, list_name)

        file_extensions = [".txt", ".mail", ".mbox"]

        txts = [os.path.join(arc_dir, fn) for fn
                in os.listdir(arc_dir)
                if any([fn.endswith(extension) for extension in file_extensions])]

        print 'Opening %d archive files' % (len(txts))
        arch = [mailbox.mbox(txt, create=False).values() for txt in txts]

        if len(arch) == 0:
            raise MissingDataException(
                ("No messages in %s under %s. Did you run the "
                 "collect_mail.py script?") %
                (archive_dir, list_name))


        messages = [item for sublist in arch for item in sublist]

    return messages_to_dataframe(messages)

def open_activity_summary(url, archive_dir="../archives"):
    """
    Opens the message activity summary for a particular mailing list (as specified by url)
    and returns the dataframe. Returns None if no activity summary export file is found.
    """
    list_name = get_list_name(url)
    arc_dir = archive_directory(archive_dir, list_name)

    activity_csvs = fnmatch.filter(os.listdir(arc_dir), '*-activity.csv')
    if (len(activity_csvs) == 0):
        logging.info('No activity summary found for %s.' % list_name)
        return None
    
    if (len(activity_csvs) > 1):
        logging.info('Multiple possible activity summary files found for %s, using the first one.' % list_name)
    
    activity_csv = activity_csvs[0]
    path = os.path.join(arc_dir, activity_csv)
    activity_frame = pd.read_csv(path, index_col=0, encoding='utf-8')
    return activity_frame

def get_text(msg):
    ## This code for character detection and dealing with exceptions is terrible
    ## It is in need of refactoring badly. - sb
    import chardet
    text = u""
    if msg.is_multipart():
        html = None
        for part in msg.walk():
            if part.get_content_charset() is None:
                charset = chardet.detect(str(part))['encoding']
            else:
                charset = part.get_content_charset()
            if part.get_content_type() == 'text/plain':
                try:
                    text = unicode(part.get_payload(decode=True), str(charset), "ignore")
                except LookupError as e:
                    print "%s unknown encoding in message %s, using UTF-8 instead" % (charset,msg['Message-ID'])
                    charset = "utf-8"
                    text = unicode(part.get_payload(decode=True), str(charset), "ignore")

            if part.get_content_type() == 'text/html':
                try:
                    html = unicode(part.get_payload(decode=True), str(charset), "ignore")
                except LookupError as e:
                    print "%s unknown encoding in message %s, using UTF-8 instead" % (charset,msg['Message-ID'])
                    charset = "utf-8"
                    html = unicode(part.get_payload(decode=True), str(charset), "ignore")

        if text is not None:
            return text.strip()
        else:
            import html2text
            h = html2text.HTML2Text()
            h.encoding = 'utf-8'
            return unicode(h.handle(html))
    else:
        charset = msg.get_content_charset() or 'utf-8'
        try:
            text = unicode(msg.get_payload(), encoding=charset, errors='ignore')
        except LookupError as e:
            print "%s unknown encoding in message %s, using UTF-8 instead" % (charset,msg['Message-ID'])
            charset = "utf-8"
            text = unicode(msg.get_payload(), encoding=charset, errors='ignore')
        return text.strip()

def messages_to_dataframe(messages):
    """
    Turn a list of parsed messages into a dataframe of message data,
    indexed by message-id, with column-names from headers.

    """
    def safe_unicode(t):
        return t and unicode(t, 'utf-8', 'ignore')
    # extract data into a list of tuples -- records -- with
    # the Message-ID separated out as an index
    pm = [(m.get('Message-ID'),
           safe_unicode(m.get('From')),
           safe_unicode(m.get('Subject')),
           get_date(m),
           safe_unicode(m.get('In-Reply-To')),
           safe_unicode(m.get('References')),
           get_text(m))
          for m in messages if m.get('Message-ID')]

    mdf = pd.DataFrame.from_records(list(pm),
                                    index='Message-ID',
                                    columns=['Message-ID', 'From',
                                             'Subject',
                                             'Date',
                                             'In-Reply-To',
                                             'References',
                                             'Body'])
    mdf.index.name = 'Message-ID'

    return mdf<|MERGE_RESOLUTION|>--- conflicted
+++ resolved
@@ -11,12 +11,9 @@
 from pprint import pprint as pp
 import w3crawl
 import warnings
-<<<<<<< HEAD
-=======
 import datetime
 import subprocess
 import yaml
->>>>>>> f8882cfa
 import logging
 
 ml_exp = re.compile('/([\w-]+)/?$')
