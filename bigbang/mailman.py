from bigbang.parse import get_date
from config.config import CONFIG
from pprint import pprint as pp
import datetime
import gzip
import logging
import mailbox
import os
import fnmatch
import mailbox
from . import parse
import pandas as pd
from . import parse
import re
import subprocess
import urllib.request, urllib.parse, urllib.error
import urllib.request, urllib.error, urllib.parse
import validators
from . import w3crawl
import warnings
import yaml

ml_exp = re.compile('/([\w-]+)/?$')

txt_exp = re.compile('href="(\d\d\d\d-\w*\.txt)"')

gz_exp = re.compile('href="(\d\d\d\d-\w*\.txt\.gz)"')
ietf_ml_exp = re.compile('href="([\d-]+.mail)"')
w3c_archives_exp = re.compile('lists\.w3\.org')

mailing_list_path_expressions = [gz_exp, ietf_ml_exp, txt_exp]

PROVENANCE_FILENAME = 'provenance.yaml'

class InvalidURLException(Exception):

    def __init__(self, value):
        self.value = value

    def __str__(self):
        return repr(self.value)


class MissingDataException(Exception):

    def __init__(self, value):
        self.value = value

    def __str__(self):
        return repr(self.value)


def load_data(name,archive_dir=CONFIG.mail_path,mbox=False):
    """
    Load the data associated with an archive name, given as a string.

    Attempt to open {archives-directory}/NAME.csv as data.

    Failing that, if the the name is a URL, it will try to derive
    the list name from that URL and load the .csv again.
    """

    if mbox:
        return open_list_archives(name, archive_dir=archive_dir, mbox=True)

    # a first pass at detecting if the string is a URL...
    if not (name.startswith("http://") or name.startswith("https://")):
        path = os.path.join(archive_dir,name + ".csv")

        if os.path.exists(path):
            data = pd.read_csv(path)
            return data
        else:
<<<<<<< HEAD
            print("No data available at %s" % (path))
=======
            logging.warning('No data available at %s', path)
>>>>>>> b97d2ff1
    else:
        path = os.path.join(archive_dir,get_list_name(name) + ".csv")

        if os.path.exists(path):
            data = pd.read_csv(path)
            return data
        else:
<<<<<<< HEAD
            #BUG: proper warning/logging needed here, not just print
            print("No data found at %s. Check if directory name is correct and if you really collected archives!" % (name))
            

=======
            logging.warning('No data found for %s. Check directory name and whether archives have been collected.', name)
>>>>>>> b97d2ff1

def collect_from_url(url, archive_dir=CONFIG.mail_path, notes=None):
    """Collect data from a given url."""

    url = url.rstrip()
    try:
        has_archives = collect_archive_from_url(url, archive_dir=archive_dir, notes=notes)
    except urllib.error.HTTPError as e:
        # BUG: this error code/message is misleading
        print("HTTP 404 Error: %s" % (url))
        return None

    if has_archives:
        unzip_archive(url)
        try:
            data = open_list_archives(url)
        except MissingDataException as e:   # don't strictly need to open the archives during the collection process, so catch the Exception and return
            print(e)
            return None

        # hard coding the archives directory in too many places
        # need to push this default to a configuration file
        path = os.path.join(archive_dir, get_list_name(url) + ".csv").replace("\\","/")

        try:
            data.to_csv(path, ",", encoding="utf-8")
        except Exception as e:
            print(e)
            # if encoding doesn't work...don't encode? ----better not not encode !!
            # try:
            #     data.to_csv(path, ",")
            # except Exception as e:
            #     print e
            #     print "Can't export data. Aborting."
            #     return None

        return data
    else:
        return None

def urls_to_collect(urls_file):
    """Collect urls given urls in a file."""
    urls = []
    for url in open(urls_file):
        url = url.strip()
        if url.startswith('#'): # comment lines should be ignored
            continue
        if len(url) == 0:   # ignore empty lines
            continue
        if validators.url(url) != True:
            logging.warning('invalid url: %s', url)
            continue
        urls.append(url)
    return urls

def collect_from_file(urls_file, archive_dir=CONFIG.mail_path, notes=None):
    """Collect urls from a file."""
    urls = urls_to_collect(urls_file)
    for url in urls:
        collect_from_url(url, archive_dir=archive_dir, notes=notes)

def get_list_name(url):
    """
    Return the 'list name' from a canonical mailman archive url.

    Otherwise return the same URL.
    """
    # TODO: it would be better to catch these non-url cases earlier
    url = url.rstrip()

    if ml_exp.search(url) is not None:
        return ml_exp.search(url).groups()[0]
    else:
        warnings.warn("No mailing list name found at %s" % url)
        return url

def normalize_archives_url(url):
    """
    Normalize url.

    will try to infer, find or guess the most useful archives URL, given a URL.

    Return normalized URL, or the original URL if no improvement is found.
    """
    # change new IETF mailarchive URLs to older, still available text .mail archives
    new_ietf_exp = re.compile('https://mailarchive\\.ietf\\.org/arch/search/'
                              '\\?email_list=(?P<list_name>[\\w-]+)')
    ietf_text_archives = r'https://www.ietf.org/mail-archive/text/\g<list_name>/'
    new_ietf_browse_exp = re.compile(r'https://mailarchive.ietf.org/arch/browse/(?P<list_name>[\w-]+)/?')

    match = new_ietf_exp.match(url)
    if match:
        return re.sub(new_ietf_exp, ietf_text_archives, url)
    
    match = new_ietf_browse_exp.match(url)
    if match:
        return re.sub(new_ietf_browse_exp, ietf_text_archives, url)

    return url # if no other change found, return the original URL


def archive_directory(base_dir, list_name):
    """Archive a directory."""
    arc_dir = os.path.join(base_dir, list_name)
    if not os.path.exists(arc_dir):
        os.makedirs(arc_dir)
    return arc_dir

def populate_provenance(directory, list_name, list_url, notes=None):
    """Create a provenance metadata file for current mailing list collection."""
    provenance = {
                    'list': {
                        'list_name': list_name,
                        'list_url': list_url,
                    },
                    'date_collected': str(datetime.date.today()), # uses ISO-8601
                    'complete': False,
                    'code_version': {
                        'long_hash': subprocess.check_output(['git', 'rev-parse', 'HEAD']).strip(),
                        'description': subprocess.check_output(['git', 'describe', '--long', '--always', '--all']).strip()
                        #'version': '' #TODO: programmatically access BigBang version number, see #288
                    }
                }
    if notes:
        provenance['notes'] = notes

    file_path = os.path.join(directory, PROVENANCE_FILENAME)
    if os.path.isfile(file_path):   # a provenance file already exists
        pass    # skip for now
    else:
        file_handle = file(file_path, 'w')
        yaml.dump(provenance, file_handle)
        logging.info('Created provenance file for %s' % (list_name))
        file_handle.close()

def access_provenance(directory):
    """Return an object with provenance information located in the given directory, or None if no provenance was found."""
    file_path = os.path.join(directory, PROVENANCE_FILENAME)
    if os.path.isfile(file_path):   # a provenance file already exists
        file_handle = file(file_path, 'r')
        provenance = yaml.load(file_handle)
        return provenance
    return None

def update_provenance(directory, provenance):
    """Update provenance file with given object."""
    file_path = os.path.join(directory, PROVENANCE_FILENAME)
    file_handle = file(file_path, 'w')
    yaml.dump(provenance, file_handle)
    logging.info('Updated provenance file in %s', directory)
    file_handle.close()

def collect_archive_from_url(url, archive_dir=CONFIG.mail_path, notes=None):
    """
    Collect archives (generally tar.gz) files from mailmain archive page.

    Return True if archives were downloaded, False otherwise
    (for example if the page lists no accessible archive files).
    """
    list_name = get_list_name(url)
    logging.info("Getting archive page for %s", list_name)

    if w3c_archives_exp.search(url):
        return w3crawl.collect_from_url(url, archive_dir, notes=notes)

    response = urllib.request.urlopen(url)
    html = response.read()

    results = []
    for exp in mailing_list_path_expressions:
        results.extend(exp.findall(html))

    pp(results)

    # directory for downloaded files
    arc_dir = archive_directory(archive_dir, list_name)

    populate_provenance(directory=arc_dir, list_name=list_name, list_url=url, notes=notes)

    encountered_error = False
    # download monthly archives
    for res in results:
        result_path = os.path.join(arc_dir, res)
        # this check is redundant with urlretrieve
        if not os.path.isfile(result_path):
            gz_url = "/".join([url.strip("/"),res])
<<<<<<< HEAD
            pp('retrieving %s' % gz_url)
            resp = urllib.request.urlopen(gz_url)
            if resp.getcode() == 200:
                print(("200 - writing file to %s" % (result_path)))
=======
            logging.info('retrieving %s', gz_url)
            resp = urllib2.urlopen(gz_url)
            if resp.getcode() == 200:
                logging.info("200 - writing file to %s", result_path)
>>>>>>> b97d2ff1
                output = open(result_path, 'wb')
                output.write(resp.read())
                output.close()
            else:
<<<<<<< HEAD
                print(("%s error code trying to retrieve %s" %
                      (str(resp.getcode(), gz_url))))
=======
                logging.warning("%s error code trying to retrieve %s" %
                      (str(resp.getcode(), gz_url)))
>>>>>>> b97d2ff1
                encountered_error = True

    if not encountered_error:   # mark that all available archives were collected
        provenance = access_provenance(arc_dir)
        provenance['complete'] = True
        update_provenance(arc_dir, provenance)

    # return True if any archives collected, false otherwise
    return len(results) > 0


def unzip_archive(url, archive_dir=CONFIG.mail_path):
    """Unzip archive files."""
    arc_dir = archive_directory(archive_dir, get_list_name(url))

    gzs = [os.path.join(arc_dir, fn) for fn
           in os.listdir(arc_dir)
           if fn.endswith('.txt.gz')]

<<<<<<< HEAD
    print('unzipping %d archive files' % (len(gzs)))
=======
    logging.info('Unzipping %d archive files', len(gzs))
>>>>>>> b97d2ff1

    for gz in gzs:
        try:
            f = gzip.open(gz, 'rb')
            content = f.read()
            f.close()

            txt_fn = str(gz[:-3])

            f2 = open(txt_fn, 'w')
            f2.write(content)
            f2.close()
        except Exception as e:
            print(e)

# This works for the names of the files. Order them.
# datetime.datetime.strptime('2000-November',"%Y-%B")

# This doesn't yet work for parsing the dates. Because of %z Bullshit
# datetime.datetime.strptime(arch[0][0].get('Date'),"%a, %d %b %Y %H:%M:%S %z")

# x is a String, a Message, or a list of Messages
# The payload of a Message may be a String, a Message, or a list of Messages.
# OR maybe it's never just a Message, but always a list of them.
def recursive_get_payload(x):
    """Get payloads recursively."""
    if isinstance(x,str):
        return x
    elif isinstance(x,list):
        #return [recursive_get_payload(y) for y in x]
        return recursive_get_payload(x[0])
    elif isinstance(x,email.message.Message):
        return recursive_get_payload(x.get_payload())
    else:
        print(x)
        return None

def open_list_archives(url, archive_dir=CONFIG.mail_path, mbox=False):
    """
    Return a list of all email messages contained in the specified directory.

    The argument *url* here is taken to be the name of a subdirectory
    of the directory specified in argument *archive_dir*.
    BUG: this argument should be re-named. sometimes it's being called with actual URLs, other times with subdirectory names, leading to spurious warnings in various places.

    This directory is expected to contain files with extensions .txt,
    .mail, or .mbox. These files are all expected to be in mbox format--
    i.e. a series of blocks of text starting with headers (colon-separated
    key-value pairs) followed by an email body.
    """

    messages = None

    if mbox and (os.path.isfile(os.path.join(archive_dir, url))):
        # treat string as the path to a file that is an mbox
        box = mailbox.mbox(os.path.join(archive_dir, url), create=False)
        messages = list(box.values())
    else:
        # assume string is the path to a directory with many

        list_name = get_list_name(url)

        arc_dir = archive_directory(archive_dir, list_name)


        file_extensions = [".txt", ".mail", ".mbox"]

        txts = [os.path.join(arc_dir, fn) for fn in os.listdir(arc_dir) if any([fn.endswith(extension) for extension in file_extensions])]

<<<<<<< HEAD
        print(len(txts))

        print('Opening %d archive files' % (len(txts)))
        arch = [list(mailbox.mbox(txt, create=False).values()) for txt in txts]
=======
        logging.info('Opening %d archive files', len(txts))
        arch = [mailbox.mbox(txt, create=False).values() for txt in txts]
>>>>>>> b97d2ff1

        if len(arch) == 0:
            raise MissingDataException(
                ("No messages in %s under %s. Did you run the "
                 "collect_mail.py script?") %
                (archive_dir, list_name))

        messages = [item for sublist in arch for item in sublist]

    return messages_to_dataframe(messages)

def open_activity_summary(url, archive_dir=CONFIG.mail_path):
    """
    Open the message activity summary for a particular mailing list (as specified by url).

    Return the dataframe, or return None if no activity summary export file is found.
    """
    list_name = get_list_name(url)
    arc_dir = archive_directory(archive_dir, list_name)

    activity_csvs = fnmatch.filter(os.listdir(arc_dir), '*-activity.csv')
    if (len(activity_csvs) == 0):
        logging.info('No activity summary found for %s.' % list_name)
        return None
    
    if (len(activity_csvs) > 1):
        logging.info('Multiple possible activity summary files found for %s, using the first one.' % list_name)
    
    activity_csv = activity_csvs[0]
    path = os.path.join(arc_dir, activity_csv)
    activity_frame = pd.read_csv(path, index_col=0, encoding='utf-8')
    return activity_frame

def get_text(msg):
    """Get text from a message."""
    ## This code for character detection and dealing with exceptions is terrible
    ## It is in need of refactoring badly. - sb
    import chardet
    text = ""
    if msg.is_multipart():
        html = None
        for part in msg.walk():
            if part.get_content_charset() is None:
                charset = chardet.detect(str(part))['encoding']
            else:
                charset = part.get_content_charset()
            if part.get_content_type() == 'text/plain':
                try:
                    text = str(part.get_payload(decode=True), str(charset), "ignore")
                except LookupError as e:
<<<<<<< HEAD
                    print("%s unknown encoding in message %s, using UTF-8 instead" % (charset,msg['Message-ID']))
                    charset = "utf-8"
                    text = str(part.get_payload(decode=True), str(charset), "ignore")

=======
                    logging.debug('Unknown encoding %s in message %s. Will use UTF-8 instead.', charset, msg['Message-ID'])
                    charset = "utf-8"
                    text = unicode(part.get_payload(decode=True), str(charset), "ignore")
>>>>>>> b97d2ff1
            if part.get_content_type() == 'text/html':
                try:
                    html = str(part.get_payload(decode=True), str(charset), "ignore")
                except LookupError as e:
<<<<<<< HEAD
                    print("%s unknown encoding in message %s, using UTF-8 instead" % (charset,msg['Message-ID']))
=======
                    logging.debug('Unknown encoding %s in message %s. Will use UTF-8 instead.', charset, msg['Message-ID'])
>>>>>>> b97d2ff1
                    charset = "utf-8"
                    html = str(part.get_payload(decode=True), str(charset), "ignore")

        if text is not None:
            return text.strip()
        else:
            import html2text
            h = html2text.HTML2Text()
            h.encoding = 'utf-8'
            return str(h.handle(html))
    else:
        charset = msg.get_content_charset() or 'utf-8'
        try:
            text = str(msg.get_payload(), encoding=charset, errors='ignore')
        except LookupError as e:
<<<<<<< HEAD
            print("%s unknown encoding in message %s, using UTF-8 instead" % (charset,msg['Message-ID']))
=======
            logging.debug('Unknown encoding %s in message %s. Will use UTF-8 instead.', charset, msg['Message-ID'])
>>>>>>> b97d2ff1
            charset = "utf-8"
            text = str(msg.get_payload(), encoding=charset, errors='ignore')
        return text.strip()

def messages_to_dataframe(messages):
    """
    Turn a list of parsed messages into a dataframe of message data,
    indexed by message-id, with column-names from headers.
    """
    def safe_unicode(t):
        return t and str(t, 'utf-8', 'replace')
    # extract data into a list of tuples -- records -- with
    # the Message-ID separated out as an index
    #valid_messages = [m for m in messages if m.get() 

    
    pm = [(m.get('Message-ID'),
           safe_unicode(m.get('From')).replace('\\', ' '),
           safe_unicode(m.get('Subject')),
           get_date(m),
           safe_unicode(m.get('In-Reply-To')),
           safe_unicode(m.get('References')),
           get_text(m))
          for m in messages if m.get('From')]

 
    mdf = pd.DataFrame.from_records(list(pm),
                                    index='Message-ID',
                                    columns=['Message-ID', 'From',
                                             'Subject',
                                             'Date',
                                             'In-Reply-To',
                                             'References',
                                             'Body'])
    mdf.index.name = 'Message-ID'

    return mdf<|MERGE_RESOLUTION|>--- conflicted
+++ resolved
@@ -71,11 +71,7 @@
             data = pd.read_csv(path)
             return data
         else:
-<<<<<<< HEAD
-            print("No data available at %s" % (path))
-=======
             logging.warning('No data available at %s', path)
->>>>>>> b97d2ff1
     else:
         path = os.path.join(archive_dir,get_list_name(name) + ".csv")
 
@@ -83,14 +79,7 @@
             data = pd.read_csv(path)
             return data
         else:
-<<<<<<< HEAD
-            #BUG: proper warning/logging needed here, not just print
-            print("No data found at %s. Check if directory name is correct and if you really collected archives!" % (name))
-            
-
-=======
             logging.warning('No data found for %s. Check directory name and whether archives have been collected.', name)
->>>>>>> b97d2ff1
 
 def collect_from_url(url, archive_dir=CONFIG.mail_path, notes=None):
     """Collect data from a given url."""
@@ -277,28 +266,16 @@
         # this check is redundant with urlretrieve
         if not os.path.isfile(result_path):
             gz_url = "/".join([url.strip("/"),res])
-<<<<<<< HEAD
-            pp('retrieving %s' % gz_url)
-            resp = urllib.request.urlopen(gz_url)
-            if resp.getcode() == 200:
-                print(("200 - writing file to %s" % (result_path)))
-=======
             logging.info('retrieving %s', gz_url)
             resp = urllib2.urlopen(gz_url)
             if resp.getcode() == 200:
                 logging.info("200 - writing file to %s", result_path)
->>>>>>> b97d2ff1
                 output = open(result_path, 'wb')
                 output.write(resp.read())
                 output.close()
             else:
-<<<<<<< HEAD
-                print(("%s error code trying to retrieve %s" %
-                      (str(resp.getcode(), gz_url))))
-=======
                 logging.warning("%s error code trying to retrieve %s" %
                       (str(resp.getcode(), gz_url)))
->>>>>>> b97d2ff1
                 encountered_error = True
 
     if not encountered_error:   # mark that all available archives were collected
@@ -318,11 +295,7 @@
            in os.listdir(arc_dir)
            if fn.endswith('.txt.gz')]
 
-<<<<<<< HEAD
-    print('unzipping %d archive files' % (len(gzs)))
-=======
     logging.info('Unzipping %d archive files', len(gzs))
->>>>>>> b97d2ff1
 
     for gz in gzs:
         try:
@@ -392,15 +365,8 @@
 
         txts = [os.path.join(arc_dir, fn) for fn in os.listdir(arc_dir) if any([fn.endswith(extension) for extension in file_extensions])]
 
-<<<<<<< HEAD
-        print(len(txts))
-
-        print('Opening %d archive files' % (len(txts)))
-        arch = [list(mailbox.mbox(txt, create=False).values()) for txt in txts]
-=======
         logging.info('Opening %d archive files', len(txts))
         arch = [mailbox.mbox(txt, create=False).values() for txt in txts]
->>>>>>> b97d2ff1
 
         if len(arch) == 0:
             raise MissingDataException(
@@ -451,25 +417,14 @@
                 try:
                     text = str(part.get_payload(decode=True), str(charset), "ignore")
                 except LookupError as e:
-<<<<<<< HEAD
-                    print("%s unknown encoding in message %s, using UTF-8 instead" % (charset,msg['Message-ID']))
+                    logging.debug('Unknown encoding %s in message %s. Will use UTF-8 instead.', charset, msg['Message-ID'])
                     charset = "utf-8"
                     text = str(part.get_payload(decode=True), str(charset), "ignore")
-
-=======
-                    logging.debug('Unknown encoding %s in message %s. Will use UTF-8 instead.', charset, msg['Message-ID'])
-                    charset = "utf-8"
-                    text = unicode(part.get_payload(decode=True), str(charset), "ignore")
->>>>>>> b97d2ff1
             if part.get_content_type() == 'text/html':
                 try:
                     html = str(part.get_payload(decode=True), str(charset), "ignore")
                 except LookupError as e:
-<<<<<<< HEAD
-                    print("%s unknown encoding in message %s, using UTF-8 instead" % (charset,msg['Message-ID']))
-=======
                     logging.debug('Unknown encoding %s in message %s. Will use UTF-8 instead.', charset, msg['Message-ID'])
->>>>>>> b97d2ff1
                     charset = "utf-8"
                     html = str(part.get_payload(decode=True), str(charset), "ignore")
 
@@ -485,11 +440,7 @@
         try:
             text = str(msg.get_payload(), encoding=charset, errors='ignore')
         except LookupError as e:
-<<<<<<< HEAD
-            print("%s unknown encoding in message %s, using UTF-8 instead" % (charset,msg['Message-ID']))
-=======
             logging.debug('Unknown encoding %s in message %s. Will use UTF-8 instead.', charset, msg['Message-ID'])
->>>>>>> b97d2ff1
             charset = "utf-8"
             text = str(msg.get_payload(), encoding=charset, errors='ignore')
         return text.strip()
