--- conflicted
+++ resolved
@@ -13,14 +13,6 @@
 from testfixtures import LogCapture
 
 import bigbang.archive as archive
-<<<<<<< HEAD
-import bigbang.mailman as mailman
-import bigbang.parse as parse
-import bigbang.process as process
-import bigbang.utils as utils
-from bigbang import repo_loader
-=======
->>>>>>> 2c41b5c0
 from config.config import CONFIG
 
 test_txt = ""
